--- conflicted
+++ resolved
@@ -11,10 +11,6 @@
         commit = "9bd402698cfa299b79b9144f8d7744c308a4e085",
         sha256 = "cbec9b48d79b1fdc16a253f438fb06544a59baf71cf2c1f47c193817f2127a10",  # noqa
         build_file = "@drake//tools/workspace/godotengine:package.BUILD.bazel",
-<<<<<<< HEAD
         local_repository_override="/home/sean/code/godot",
-
-=======
         mirrors = mirrors,
->>>>>>> 91cf850e
     )