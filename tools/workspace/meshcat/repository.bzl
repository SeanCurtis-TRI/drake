load("//tools/workspace:github.bzl", "github_archive")

def meshcat_repository(
        name,
        mirrors = None):
    github_archive(
        name = name,
        repository = "meshcat-dev/meshcat",
        upgrade_advice = """
        Updating this commit requires local testing; see
        drake/tools/workspace/meshcat/README.md for details.
        """,
<<<<<<< HEAD
        commit = "c788d692d62bf63408be3a127a6288c9845b4325",
        sha256 = "0ac908b62cc77fcb9b0fc9fa55e04eeee3eda3e94045e85ccef556cb0cb6271a",  # noqa
=======
        commit = "fa29aecebd5f1712844c3b98967a7d21707df5a0",
        sha256 = "bdd505e90ab4e46958714a909f0a45d42d905eee0fa87637b97092035a4df7a3",  # noqa
>>>>>>> f8c8ba27
        build_file = ":package.BUILD.bazel",
        mirrors = mirrors,
    )<|MERGE_RESOLUTION|>--- conflicted
+++ resolved
@@ -10,13 +10,9 @@
         Updating this commit requires local testing; see
         drake/tools/workspace/meshcat/README.md for details.
         """,
-<<<<<<< HEAD
-        commit = "c788d692d62bf63408be3a127a6288c9845b4325",
-        sha256 = "0ac908b62cc77fcb9b0fc9fa55e04eeee3eda3e94045e85ccef556cb0cb6271a",  # noqa
-=======
         commit = "fa29aecebd5f1712844c3b98967a7d21707df5a0",
         sha256 = "bdd505e90ab4e46958714a909f0a45d42d905eee0fa87637b97092035a4df7a3",  # noqa
->>>>>>> f8c8ba27
+
         build_file = ":package.BUILD.bazel",
         mirrors = mirrors,
     )