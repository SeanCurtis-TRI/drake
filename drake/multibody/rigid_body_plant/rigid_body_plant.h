#pragma once

#include <memory>
#include <string>
#include <utility>
#include <vector>

#include <Eigen/Geometry>

#include "drake/common/drake_copyable.h"
#include "drake/multibody/rigid_body_plant/compliant_contact_model.h"
#include "drake/multibody/rigid_body_plant/kinematics_results.h"
#include "drake/multibody/rigid_body_tree.h"
#include "drake/systems/framework/leaf_system.h"

namespace drake {
namespace systems {

/// This class provides a System interface around a multibody dynamics model
/// of the world represented by a RigidBodyTree.
///
/// The %RigidBodyPlant provides a number of input and output ports. The number
/// and types of port accessors depends on the number of model instances within
/// the RigidBodyTree with actuators. The following lists the accessors for
/// obtaining the input and output ports of the %RigidBodyPlant. These accessors
/// are typically used when "wiring up" a RigidBodyPlant within a Diagram using
/// DiagramBuilder. See, for example, DiagramBuilder::Connect(),
/// DiagramBuilder::ExportInput(), and DiagramBuilder::ExportOutput().
///
/// <B>Plant-Centric Port Accessors:</B>
///
/// - actuator_command_input_port(): Contains the command vector for the
///   RigidBodyTree's actuators. This method can only be called when there is
///   only one model instance in the RigidBodyTree, as
///   determined by get_num_model_instances(), and this model instance has at
///   least one actuator. The size of this vector equals the number of
///   RigidBodyActuator's in the RigidBodyTree. Each RigidBodyActuator maps to a
///   single-DOF joint (currently actuation cannot be applied to multiple-DOF
///   joints). The units of the actuation are the same as the units of the
///   generalized force on the joint. In addition, actuators allow for a gear
///   box reduction factor and for actuation limits which are only used by
///   controllers; the RigidBodyPlant does not apply these limits. The gear box
///   factor effectively is a multiplier on the input actuation to the
///   RigidBodyPlant.
///
/// - state_output_port(): A vector-valued port containing the state vector,
///   `x`, of the system. This is useful for downstream systems that require
///   `x`, which includes DrakeVisualizer. The state vector, `x`, consists of
///   generalized positions followed by generalized velocities. Semantics of `x`
///   can be obtained using the following methods:
///
///   - RigidBodyPlant<T>::get_num_states()
///   - RigidBodyTree<T>::get_num_positions()
///   - RigidBodyTree<T>::get_num_velocities()
///   - RigidBodyTree<T>::get_position_name()
///   - RigidBodyTree<T>::get_velocity_name()
///
/// - kinematics_results_output_port(): An abstract-valued port containing a
///   KinematicsResults object allowing access to the results from kinematics
///   computations for each RigidBody in the RigidBodyTree.
///
/// - contact_results_output_port(): An abstract-valued port containing a
///   ContactsResults object allowing access to the results from contact
///   computations.
///
/// <B>Model-Instance-Centric Port Accessors:</B>
///
/// - model_instance_actuator_command_input_port(): Contains the command vector
///   for the actuators belonging to a particular model instance within the
///   RigidBodyTree. This method can only be called using the model instance ID
///   of a model with actuators. To determine if a model instance possesses
///   actuators, use model_instance_has_actuators().
///
/// - model_instance_state_output_port(): A vector-valued port containing the
///   state vector for a particular model instance in the RigidBodyTree.
///
/// The %RigidBodyPlant's state consists of a vector containing the generalized
/// positions followed by the generalized velocities of the system. This state
/// is applied to a RigidBodyTree, which is a multibody model that consists of a
/// set of rigid bodies connected through joints in a tree structure. Bodies may
/// have a collision model, in which case, collisions are considered. In
/// addition, the model may contain loop constraints described by
/// RigidBodyLoop instances in the multibody model. Even though loop constraints
/// are a particular case of holonomic constraints, general holonomic
/// constraints are not yet supported.
///
/// The system dynamics is given by the set of multibody equations written in
/// generalized coordinates including loop joints as a set of holonomic
/// constraints like so:
/// <pre>
///   H(q) * vdot + C(q, v) = tau_actuators + tau_constraints.
/// </pre>
/// where `q` is the vector of generalized coordinates (or positions), `v` is
/// the vector of generalized velocities, `C` includes the velocity-dependent
/// Coriolis and gyroscopic forces, `tau_actuators` is the vector of externally
/// applied generalized forces and finally `tau_constraints` is the vector of
/// generalized forces due to constraints.
/// `tau_constraints` is computed as
/// <pre>
///   tau_constraints = -J^T * lambda
/// </pre>
/// where `lambda` is the vector of Lagrange multipliers representing the
/// constraint forces and `J` is the constraint Jacobian.
/// The time derivative of the generalized coordinates is then obtained from the
/// generalized velocities as
/// <pre>
///   qdot = N(q) * v
/// </pre>
/// where `N(q)` is a transformation matrix only dependent on the positions.
///
/// @tparam T The scalar type. Must be a valid Eigen scalar.
/// @ingroup rigid_body_systems
template <typename T>
class RigidBodyPlant : public LeafSystem<T> {
 public:
  DRAKE_NO_COPY_NO_MOVE_NO_ASSIGN(RigidBodyPlant)

  /// Instantiates a %RigidBodyPlant from a Multi-Body Dynamics (MBD) model of
  /// the world in `tree`.  `tree` must not be `nullptr`.
  ///
  /// @param[in] tree the dynamic model to use with this plant.
  /// @param[in] timestep a non-negative value specifying the update period of
  ///   the model; 0.0 implies continuous-time dynamics with derivatives, and
  ///   values > 0.0 result in discrete-time dynamics implementing a
  ///   time-stepping approximation to the dynamics.  @default 0.0.
  // TODO(SeanCurtis-TRI): It appears that the tree has to be "compiled"
  // already.  Confirm/deny and document that result.
  explicit RigidBodyPlant(std::unique_ptr<const RigidBodyTree<T>> tree,
                          double timestep = 0.0);

  ~RigidBodyPlant() override;

  // TODO(SeanCurtis-TRI): Link to documentation explaining these parameters
  // in detail.  To come in a subsequent PR.
  /// Sets only the parameters for *normal* contact.  This is a convenience
  /// function to allow for more targeted parameter tuning.
  void set_normal_contact_parameters(double penetration_stiffness,
                                     double dissipation);

  /// Sets only the parameters for *friction* contact.  This is a convenience
  /// function to allow for more targeted parameter tuning.
  void set_friction_contact_parameters(double static_friction_coef,
                                       double dynamic_friction_coef,
                                       double v_stiction_tolerance);

  /// Returns a constant reference to the multibody dynamics model
  /// of the world.
  const RigidBodyTree<T>& get_rigid_body_tree() const;

  /// Returns the number of bodies in the world.
  int get_num_bodies() const;

  /// Returns the number of generalized coordinates of the model.
  int get_num_positions() const;

  /// Returns the number of generalized coordinates for a specific
  /// model instance.
  int get_num_positions(int model_instance_id) const;

  /// Returns the number of generalized velocities of the model.
  int get_num_velocities() const;

  /// Returns the number of generalized velocities for a specific
  /// model instance.
  int get_num_velocities(int model_instance_id) const;

  /// Returns the size of the continuous state of the system which equals
  /// get_num_positions() plus get_num_velocities().
  int get_num_states() const;

  /// Returns the size of the continuous state of a specific model
  /// instance which equals get_num_positions() plus
  /// get_num_velocities().
  int get_num_states(int model_instance_id) const;

  /// Returns the number of actuators.
  int get_num_actuators() const;

  /// Returns the number of actuators for a specific model instance.
  int get_num_actuators(int model_instance_id) const;

  /// Returns the number of model instances in the world, not including the
  /// world.
  int get_num_model_instances() const;

  /// Returns the size of the input vector to the system. This equals the
  /// number of actuators.
  int get_input_size() const;

  /// Returns the size of the output vector of the system. This equals the size
  /// of the continuous state vector.
  int get_output_size() const;

  /// Sets the generalized coordinate `position_index` to the value
  /// `position`.
  void set_position(Context<T>* context, int position_index, T position) const;

  /// Sets the generalized velocity `velocity_index` to the value
  /// `velocity`.
  void set_velocity(Context<T>* context, int velocity_index, T velocity) const;

  /// Sets the continuous state vector of the system to be `x`.
  void set_state_vector(Context<T>* context,
                        const Eigen::Ref<const VectorX<T>> x) const;

  /// Sets the continuous state vector of the system to be `x`.
  void set_state_vector(State<T>* state,
                        const Eigen::Ref<const VectorX<T>> x) const;

  /// Sets the state in `context` so that generalized positions and velocities
  /// are zero. For quaternion based joints the quaternion is set to be the
  /// identity (or equivalently a zero rotation).
  void SetDefaultState(const Context<T>&,
                       State<T>* state) const override {
    DRAKE_DEMAND(state != nullptr);

    VectorX<T> x0 = VectorX<T>::Zero(get_num_states());
    x0.head(get_num_positions()) = tree_->getZeroConfiguration();

    if (is_state_discrete()) {
      // Extract a pointer to the discrete state from the context.
      BasicVector<T>* xd =
          state->get_mutable_discrete_state()->get_mutable_vector(0);
      DRAKE_DEMAND(xd != nullptr);

      // Write the zero configuration into the discrete state.
      xd->SetFromVector(x0);
    } else {
      // Extract a pointer to continuous state from the context.
      ContinuousState<T>* xc = state->get_mutable_continuous_state();
      DRAKE_DEMAND(xc != nullptr);

      // Write the zero configuration into the continuous state.
      xc->SetFromVector(x0);
    }
  }

  /// Computes the force exerted by the stop when a joint hits its limit,
  /// using a linear stiffness model.
  /// Exposed for unit testing of the formula.
  ///
  /// Linear stiffness formula (and definition of "dissipation") from:
  /// https://simtk.org/api_docs/simbody/latest/classSimTK_1_1Force_1_1MobilityLinearStop.html#details
  static T JointLimitForce(const DrakeJoint& joint, const T& position,
                           const T& velocity);

  /// Returns the index into the output port for `model_instance_id`
  /// which corresponds to the world position index of
  /// `world_position_index`, or throws if the position index does not
  /// correspond to the model id.
  int FindInstancePositionIndexFromWorldIndex(int model_instance_id,
                                              int world_position_index);

  /// @name System input port descriptor accessors.
  /// These are accessors for obtaining descriptors of this RigidBodyPlant's
  /// input ports. See this class's description for details about these ports
  /// and how these accessors are typically used.
  ///@{

  /// Returns a descriptor of the actuator command input port. This method can
  /// only be called when there is only one model instance in the RigidBodyTree.
  /// Otherwise, a std::runtime_error will be thrown. It returns the same port
  /// as model_instance_actuator_command_input_port() using input
  /// parameter RigidBodyTreeConstants::kFirstNonWorldModelInstanceId.
  const InputPortDescriptor<T>& actuator_command_input_port() const {
    if (get_num_model_instances() != 1) {
      throw std::runtime_error(
          "RigidBodyPlant::actuator_command_input_port(): "
          "ERROR: This method can only called when there is only one model "
          "instance in the RigidBodyTree. There are currently " +
          std::to_string(get_num_model_instances()) +
          " model instances in the "
          "RigidBodyTree.");
    }
    return model_instance_actuator_command_input_port(
        RigidBodyTreeConstants::kFirstNonWorldModelInstanceId);
  }

  /// Returns true if and only if the model instance with the provided
  /// `model_instance_id` has actuators. This is useful when trying to determine
  /// whether it's safe to call model_instance_actuator_command_input_port().
  bool model_instance_has_actuators(int model_instance_id) const;

  /// Returns a descriptor of the input port for a specific model instance. This
  /// method can only be called when this class is instantiated with constructor
  /// parameter `export_model_instance_centric_ports` equal to `true`.
  const InputPortDescriptor<T>& model_instance_actuator_command_input_port(
      int model_instance_id) const;

  ///@}

  /// @name System output port accessors.
  /// These are accessors for obtaining this RigidBodyPlant's
  /// output ports. See this class's description for details about these ports
  /// and how these accessors are typically used.
  ///@{

  /// Returns the plant-centric state output port. The size of
  /// this port is equal to get_num_states().
  const OutputPort<T>& state_output_port() const {
    return System<T>::get_output_port(state_output_port_index_);
  }

  /// Returns he output port containing the state of a
  /// particular model with instance ID equal to `model_instance_id`. Throws a
  /// std::runtime_error if `model_instance_id` does not exist. This method can
  /// only be called when this class is instantiated with constructor parameter
  /// `export_model_instance_centric_ports` equal to `true`.
  const OutputPort<T>& model_instance_state_output_port(
      int model_instance_id) const;

  /// Returns the KinematicsResults output port.
  const OutputPort<T>& kinematics_results_output_port() const {
    return System<T>::get_output_port(kinematics_output_port_index_);
  }

  /// Returns the ContactResults output port.
  const OutputPort<T>& contact_results_output_port() const {
    return System<T>::get_output_port(contact_output_port_index_);
  }
  ///@}

  // Gets a constant reference to the state vector, irrespective of whether
  // the state is continuous or discrete.
  Eigen::VectorBlock<const VectorX<T>> GetStateVector(
      const Context<T>& context) const;

  /// Gets whether this system is modeled using discrete state.
  bool is_state_discrete() const { return timestep_ > 0.0; }

  /// Get the time step used to construct the plant. If the step is zero, the
  /// system is continuous. Otherwise, the step corresponds to the update rate
  /// (seconds per update).
  double get_time_step() const { return timestep_; }

 protected:
  // LeafSystem<T> overrides.

  std::unique_ptr<ContinuousState<T>> AllocateContinuousState() const override;
  std::unique_ptr<DiscreteValues<T>> AllocateDiscreteState() const override;

  // System<T> overrides.

  void DoCalcTimeDerivatives(const Context<T>& context,
                             ContinuousState<T>* derivatives) const override;
  void DoCalcDiscreteVariableUpdates(const Context<T>& context,
      const std::vector<const DiscreteUpdateEvent<double>*>&,
      DiscreteValues<T>* updates) const override;

<<<<<<< HEAD
  bool DoHasDirectFeedthrough(const SystemSymbolicInspector* sparsity,
                              int input_port, int output_port) const override;
=======
  optional<bool> DoHasDirectFeedthrough(int, int) const override;
>>>>>>> 34f912c7

  // TODO(amcastro-tri): provide proper implementations for these methods to
  // track energy conservation.
  // TODO(amcastro-tri): provide a method to track applied actuator power.
  T DoCalcPotentialEnergy(const Context<T>&) const override {
    return T(NAN);
  }

  T DoCalcKineticEnergy(const Context<T>&) const override {
    return T(NAN);
  }

  T DoCalcConservativePower(const Context<T>&) const override {
    return T(NAN);
  }

  T DoCalcNonConservativePower(const Context<T>&) const override {
    return T(NAN);
  }

  void DoMapVelocityToQDot(
      const Context<T>& context,
      const Eigen::Ref<const VectorX<T>>& generalized_velocity,
      VectorBase<T>* positions_derivative) const override;

  void DoMapQDotToVelocity(
      const Context<T>& context,
      const Eigen::Ref<const VectorX<T>>& configuration_dot,
      VectorBase<T>* generalized_velocity) const override;

 private:
  OutputPortIndex DeclareContactResultsOutputPort();

  // These four are the output port calculator methods.
  void CopyStateToOutput(const Context<T>& context,
                         BasicVector<T>* state_output_vector) const;

  void CalcInstanceOutput(int instance_id,
                          const Context<T>& context,
                          BasicVector<T>* instance_output) const;

  void CalcKinematicsResultsOutput(const Context<T>& context,
                                   KinematicsResults<T>* output) const;

  void CalcContactResultsOutput(const Context<T>& context,
                                ContactResults<T>* output) const;

  void ExportModelInstanceCentricPorts();

  // Evaluates the actuator command input ports and throws a runtime_error
  // exception if at least one of the ports is not connected.
  VectorX<T> EvaluateActuatorInputs(const Context<T>& context) const;

  std::unique_ptr<const RigidBodyTree<T>> tree_;

  OutputPortIndex state_output_port_index_{};
  OutputPortIndex kinematics_output_port_index_{};
  OutputPortIndex contact_output_port_index_{};

  // timestep == 0.0 implies continuous-time dynamics,
  // timestep > 0.0 implies a discrete-time dynamics approximation.
  const double timestep_{0.0};

  // Maps model instance ids to input port indices.  A value of
  // kInvalidPortIdentifier indicates that a model instance has no actuators,
  // and thus no corresponding input port.
  std::vector<int> input_map_;
  // Maps model instance ids to actuator indices and number of
  // actuators in the RigidBodyTree.  Values are stored as a pair of
  // (index, count).
  std::vector<std::pair<int, int>> actuator_map_;

  // Maps model instance ids to output port indices.  A value of
  // kInvalidPortIdentifier indicates that a model instance has no state and
  // thus no corresponding output port.
  std::vector<int> output_map_;
  // Maps model instance ids to position indices and number of
  // position states in the RigidBodyTree.  Values are stored as a
  // pair of (index, count).
  std::vector<std::pair<int, int>> position_map_;
  // Maps model instance ids to velocity indices and number of
  // velocity states in the RigidBodyTree.  Values are stored as a
  // pair of (index, count).
  std::vector<std::pair<int, int>> velocity_map_;

  // Pointer to the class that encapsulates all the contact computations.
  const std::unique_ptr<CompliantContactModel<T>> compliant_contact_model_;
};

}  // namespace systems
}  // namespace drake<|MERGE_RESOLUTION|>--- conflicted
+++ resolved
@@ -347,12 +347,7 @@
       const std::vector<const DiscreteUpdateEvent<double>*>&,
       DiscreteValues<T>* updates) const override;
 
-<<<<<<< HEAD
-  bool DoHasDirectFeedthrough(const SystemSymbolicInspector* sparsity,
-                              int input_port, int output_port) const override;
-=======
   optional<bool> DoHasDirectFeedthrough(int, int) const override;
->>>>>>> 34f912c7
 
   // TODO(amcastro-tri): provide proper implementations for these methods to
   // track energy conservation.
