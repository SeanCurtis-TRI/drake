#include "drake/multibody/rigid_body_plant/rigid_body_plant.h"

#include <algorithm>
#include <memory>
#include <stdexcept>
#include <vector>

#include "drake/common/drake_assert.h"
#include "drake/common/eigen_autodiff_types.h"
#include "drake/common/eigen_types.h"
#include "drake/multibody/kinematics_cache.h"
#include "drake/multibody/rigid_body_plant/compliant_contact_model.h"
#include "drake/solvers/mathematical_program.h"

using std::make_unique;
using std::move;
using std::runtime_error;
using std::string;
using std::unique_ptr;
using std::vector;

using drake::multibody::collision::ElementId;

namespace drake {
namespace systems {
namespace {
// Constant used to indicate that a model instance doesn't have an
// input/output port associated with it.
const int kInvalidPortIdentifier = -1;
}  // namespace

template <typename T>
RigidBodyPlant<T>::RigidBodyPlant(std::unique_ptr<const RigidBodyTree<T>> tree,
                                  double timestep)
    : tree_(move(tree)), timestep_(timestep), compliant_contact_model_(
    std::make_unique<CompliantContactModel<T>>()) {
  DRAKE_DEMAND(tree_ != nullptr);
  state_output_port_index_ =
      this->DeclareVectorOutputPort(BasicVector<T>(get_num_states()),
                                    &RigidBodyPlant::CopyStateToOutput)
          .get_index();
  ExportModelInstanceCentricPorts();
  // Declares an abstract valued output port for kinematics results.
  kinematics_output_port_index_ =
      this->DeclareAbstractOutputPort(
              KinematicsResults<T>(tree_.get()),
              &RigidBodyPlant::CalcKinematicsResultsOutput)
          .get_index();

  // Declares an abstract valued output port for contact information.
  contact_output_port_index_ = DeclareContactResultsOutputPort();
}

template <class T>
OutputPortIndex RigidBodyPlant<T>::DeclareContactResultsOutputPort() {
  return this->DeclareAbstractOutputPort(
      ContactResults<T>(),
      &RigidBodyPlant::CalcContactResultsOutput).get_index();
}

template <class T>
Eigen::VectorBlock<const VectorX<T>> RigidBodyPlant<T>::GetStateVector(
    const Context<T>& context) const {
  if (is_state_discrete()) {
    return dynamic_cast<const BasicVector<T>&>(
        context.get_discrete_state_vector()).get_value();
  } else {
    return dynamic_cast<const BasicVector<T>&>(
        context.get_continuous_state_vector()).get_value();
  }
}

template <typename T>
void RigidBodyPlant<T>::ExportModelInstanceCentricPorts() {
  const int num_instances = tree_->get_num_model_instances();
  const std::pair<int, int> default_entry =
      std::pair<int, int>(kInvalidPortIdentifier, 0);
  input_map_.resize(num_instances, kInvalidPortIdentifier);
  actuator_map_.resize(num_instances, default_entry);
  output_map_.resize(num_instances, kInvalidPortIdentifier);
  position_map_.resize(num_instances, default_entry);
  velocity_map_.resize(num_instances, default_entry);

  if (num_instances != 0) {
    // Figure out which actuators belong to which model instance, and
    // create the appropriate maps and input ports.  We demand that
    // the tree be constructed such that all actuator, positions, and
    // velocity indices are contiguous for each model instance.
    for (int actuator_index = 0; actuator_index < tree_->get_num_actuators();
         ++actuator_index) {
      const RigidBody<double>* body = tree_->actuators[actuator_index].body_;
      const int instance_id = body->get_model_instance_id();
      if (actuator_map_[instance_id].first == kInvalidPortIdentifier) {
        actuator_map_[instance_id] = std::pair<int, int>(actuator_index, 1);
      } else {
        std::pair<int, int> map_entry = actuator_map_[instance_id];
        DRAKE_DEMAND(actuator_index == map_entry.first + map_entry.second);
        ++map_entry.second;
        actuator_map_[instance_id] = map_entry;
      }
    }

    for (int i = 0; i < num_instances; ++i) {
      if (get_num_actuators(i) == 0) {
        continue;
      }
      input_map_[i] =
          this->DeclareInputPort(kVectorValued, actuator_map_[i].second)
              .get_index();
    }

    // Now create the appropriate maps for the position and velocity
    // components.
    for (const auto& body : tree_->bodies) {
      if (!body->has_parent_body()) {
        continue;
      }
      const int instance_id = body->get_model_instance_id();
      const int position_start_index = body->get_position_start_index();
      const int num_positions = body->getJoint().get_num_positions();
      if (num_positions) {
        if (position_map_[instance_id].first == kInvalidPortIdentifier) {
          position_map_[instance_id] =
              std::pair<int, int>(position_start_index, num_positions);
        } else {
          std::pair<int, int> map_entry = position_map_[instance_id];
          DRAKE_DEMAND(position_start_index ==
                       map_entry.first + map_entry.second);
          map_entry.second += num_positions;
          position_map_[instance_id] = map_entry;
        }
      }

      const int velocity_start_index = body->get_velocity_start_index();
      const int num_velocities = body->getJoint().get_num_velocities();
      if (num_velocities) {
        if (velocity_map_[instance_id].first == kInvalidPortIdentifier) {
          velocity_map_[instance_id] =
              std::pair<int, int>(velocity_start_index, num_velocities);
        } else {
          std::pair<int, int> map_entry = velocity_map_[instance_id];
          DRAKE_DEMAND(velocity_start_index ==
                       map_entry.first + map_entry.second);
          map_entry.second += num_velocities;
          velocity_map_[instance_id] = map_entry;
        }
      }
    }

    for (int i = 0; i < num_instances; ++i) {
      if (get_num_states(i) == 0) {
        continue;
      }
      output_map_[i] =
          this->DeclareVectorOutputPort(BasicVector<T>(get_num_states(i)),
          [this, i](const Context<T>& context, BasicVector<T>* output) {
            this->CalcInstanceOutput(i, context, output);
          }).get_index();
    }
  }
}

template <typename T>
RigidBodyPlant<T>::~RigidBodyPlant() {}

// TODO(liang.fok) Remove these methods once a more advanced contact modeling
// framework is available.
template <typename T>
void RigidBodyPlant<T>::set_normal_contact_parameters(
    double penetration_stiffness, double dissipation) {
  DRAKE_DEMAND(penetration_stiffness >= 0);
  DRAKE_DEMAND(dissipation >= 0);
  compliant_contact_model_->set_normal_contact_parameters(
      penetration_stiffness, dissipation);
}

template <typename T>
void RigidBodyPlant<T>::set_friction_contact_parameters(
    double static_friction_coef, double dynamic_friction_coef,
    double v_stiction_tolerance) {
  DRAKE_DEMAND(dynamic_friction_coef >= 0);
  DRAKE_DEMAND(static_friction_coef >= dynamic_friction_coef);
  DRAKE_DEMAND(v_stiction_tolerance > 0);

  compliant_contact_model_->set_friction_contact_parameters(
      static_friction_coef, dynamic_friction_coef, v_stiction_tolerance);
}

template <typename T>
<<<<<<< HEAD
bool RigidBodyPlant<T>::DoHasDirectFeedthrough(const SystemSymbolicInspector*,
                                               int, int) const {
=======
optional<bool> RigidBodyPlant<T>::DoHasDirectFeedthrough(int, int) const {
>>>>>>> 34f912c7
  return false;
}

template <typename T>
const RigidBodyTree<T>& RigidBodyPlant<T>::get_rigid_body_tree() const {
  return *tree_.get();
}

template <typename T>
int RigidBodyPlant<T>::get_num_bodies() const {
  return tree_->get_num_bodies();
}

template <typename T>
int RigidBodyPlant<T>::get_num_positions() const {
  return tree_->get_num_positions();
}

template <typename T>
int RigidBodyPlant<T>::get_num_positions(int model_instance_id) const {
  DRAKE_ASSERT(get_num_model_instances() > model_instance_id);
  return position_map_[model_instance_id].second;
}

template <typename T>
int RigidBodyPlant<T>::get_num_velocities() const {
  return tree_->get_num_velocities();
}

template <typename T>
int RigidBodyPlant<T>::get_num_velocities(int model_instance_id) const {
  DRAKE_ASSERT(get_num_model_instances() > model_instance_id);
  return velocity_map_[model_instance_id].second;
}

template <typename T>
int RigidBodyPlant<T>::get_num_states() const {
  return get_num_positions() + get_num_velocities();
}

template <typename T>
int RigidBodyPlant<T>::get_num_states(int model_instance_id) const {
  return get_num_positions(model_instance_id) +
         get_num_velocities(model_instance_id);
}

template <typename T>
int RigidBodyPlant<T>::get_num_actuators() const {
  return tree_->get_num_actuators();
}

template <typename T>
int RigidBodyPlant<T>::get_num_actuators(int model_instance_id) const {
  DRAKE_ASSERT(get_num_model_instances() > model_instance_id);
  return actuator_map_[model_instance_id].second;
}

template <typename T>
int RigidBodyPlant<T>::get_num_model_instances() const {
  return tree_->get_num_model_instances();
}

template <typename T>
int RigidBodyPlant<T>::get_input_size() const {
  return get_num_actuators();
}

template <typename T>
int RigidBodyPlant<T>::get_output_size() const {
  return get_num_states();
}

template <typename T>
void RigidBodyPlant<T>::set_position(Context<T>* context, int position_index,
                                     T position) const {
  DRAKE_ASSERT(context != nullptr);
  if (is_state_discrete()) {
    context->get_mutable_discrete_state(0)->SetAtIndex(position_index,
                                                       position);
  } else {
    context->get_mutable_continuous_state()
        ->get_mutable_generalized_position()
        ->SetAtIndex(position_index, position);
  }
}

template <typename T>
void RigidBodyPlant<T>::set_velocity(Context<T>* context, int velocity_index,
                                     T velocity) const {
  DRAKE_ASSERT(context != nullptr);
  if (is_state_discrete()) {
    context->get_mutable_discrete_state(0)->SetAtIndex(
        get_num_positions() + velocity_index, velocity);
  } else {
    context->get_mutable_continuous_state()
        ->get_mutable_generalized_velocity()
        ->SetAtIndex(velocity_index, velocity);
  }
}

template <typename T>
void RigidBodyPlant<T>::set_state_vector(
    Context<T>* context, const Eigen::Ref<const VectorX<T>> x) const {
  DRAKE_ASSERT(context != nullptr);
  set_state_vector(context->get_mutable_state(), x);
}

template <typename T>
void RigidBodyPlant<T>::set_state_vector(
    State<T>* state, const Eigen::Ref<const VectorX<T>> x) const {
  DRAKE_ASSERT(state != nullptr);
  DRAKE_ASSERT(x.size() == get_num_states());
  if (is_state_discrete()) {
    auto* xd = state->get_mutable_discrete_state();
    xd->get_mutable_vector(0)->SetFromVector(x);
  } else {
    state->get_mutable_continuous_state()->SetFromVector(x);
  }
}

template <typename T>
const OutputPort<T>&
RigidBodyPlant<T>::model_instance_state_output_port(
    int model_instance_id) const {
  if (model_instance_id >= static_cast<int>(output_map_.size())) {
    throw std::runtime_error(
        "RigidBodyPlant::model_state_output_port(): "
        "ERROR: Model instance with ID " +
        std::to_string(model_instance_id) + " does not exist! Maximum ID is " +
        std::to_string(output_map_.size() - 1) + ".");
  }
  if (output_map_.at(model_instance_id) == kInvalidPortIdentifier) {
    throw std::runtime_error(
        "RigidBodyPlant::model_state_output_port(): "
        "ERROR: Model instance with ID " +
        std::to_string(model_instance_id) +
        " does not have any state output port!");
  }
  return System<T>::get_output_port(output_map_.at(model_instance_id));
}

template <typename T>
std::unique_ptr<ContinuousState<T>> RigidBodyPlant<T>::AllocateContinuousState()
    const {
  if (is_state_discrete()) {
    // Return an empty continuous state if the plant state is discrete.
    return std::make_unique<ContinuousState<T>>();
  }

  // TODO(amcastro-tri): add z state to track energy conservation.
  return make_unique<ContinuousState<T>>(
      make_unique<BasicVector<T>>(get_num_states()),
      get_num_positions() /* num_q */, get_num_velocities() /* num_v */,
      0 /* num_z */);
}

template <typename T>
std::unique_ptr<DiscreteValues<T>> RigidBodyPlant<T>::AllocateDiscreteState()
    const {
  if (!is_state_discrete()) {
    // State of the plant is continuous- return an empty discrete state.
    return std::make_unique<DiscreteValues<T>>();
  }
  return make_unique<DiscreteValues<T>>(
      make_unique<BasicVector<T>>(get_num_states()));
}

template <typename T>
bool RigidBodyPlant<T>::model_instance_has_actuators(
    int model_instance_id) const {
  DRAKE_ASSERT(static_cast<int>(input_map_.size()) ==
               get_num_model_instances());
  if (model_instance_id >= get_num_model_instances()) {
    throw std::runtime_error(
        "RigidBodyPlant::model_instance_has_actuators(): ERROR: provided "
        "model_instance_id of " +
        std::to_string(model_instance_id) +
        " does not exist. Maximum model_instance_id is " +
        std::to_string(get_num_model_instances()));
  }
  return input_map_.at(model_instance_id) != kInvalidPortIdentifier;
}

template <typename T>
const InputPortDescriptor<T>&
RigidBodyPlant<T>::model_instance_actuator_command_input_port(
    int model_instance_id) const {
  if (input_map_.at(model_instance_id) == kInvalidPortIdentifier) {
    throw std::runtime_error(
        "RigidBodyPlant::"
        "model_instance_actuator_command_input_port(): ERROR model instance "
        "with ID " +
        std::to_string(model_instance_id) +
        " does not have "
        "an actuator command input ports because it does not have any "
        "actuators.");
  }
  return System<T>::get_input_port(input_map_.at(model_instance_id));
}

// Updates the state output port.
template <typename T>
void RigidBodyPlant<T>::CopyStateToOutput(const Context<T>& context,
                       BasicVector<T>* state_output_vector) const {
  // TODO(amcastro-tri): Remove this copy by allowing output ports to be
  // mere pointers to state variables (or cache lines).
  const VectorX<T> state_vector =
      (is_state_discrete()) ? context.get_discrete_state(0)->CopyToVector()
                            : context.get_continuous_state()->CopyToVector();

  state_output_vector->get_mutable_value() = state_vector;
}

// Updates one model-instance-centric state output port.
template <typename T>
void RigidBodyPlant<T>::CalcInstanceOutput(
    int instance_id, const Context<T>& context,
    BasicVector<T>* instance_output) const {
  // TODO(sherm1) Should reference state rather than copy it here.
  const VectorX<T> state_vector =
      (is_state_discrete()) ? context.get_discrete_state(0)->CopyToVector()
                            : context.get_continuous_state()->CopyToVector();

  auto values = instance_output->get_mutable_value();
  const auto& instance_positions = position_map_[instance_id];
  values.head(instance_positions.second) =
      state_vector.segment(instance_positions.first, instance_positions.second);

  const auto& instance_velocities = velocity_map_[instance_id];
  values.tail(instance_velocities.second) =
      state_vector.segment(instance_velocities.first + get_num_positions(),
                           instance_velocities.second);
}

// Updates the kinematics results output port.
template <typename T>
void RigidBodyPlant<T>::CalcKinematicsResultsOutput(
    const Context<T>& context, KinematicsResults<T>* kinematics_results) const {
  kinematics_results->UpdateFromContext(context);
}

/*
 * TODO(hongkai.dai): This only works for templates on double, it does not
 * work for autodiff yet, I will add the code to compute the gradient of vdot
 * w.r.t. q and v. See issue
 * https://github.com/RobotLocomotion/drake/issues/4267.
 */
template <typename T>
void RigidBodyPlant<T>::DoCalcTimeDerivatives(
    const Context<T>& context, ContinuousState<T>* derivatives) const {
  static_assert(std::is_same<double, T>::value,
                "Only support templating on double for now");

  // No derivatives to compute if state is discrete.
  if (is_state_discrete()) return;

  VectorX<T> u = EvaluateActuatorInputs(context);

  // TODO(amcastro-tri): provide nicer accessor to an Eigen representation for
  // LeafSystems.
  auto x =
      dynamic_cast<const BasicVector<T>&>(context.get_continuous_state_vector())
          .get_value();

  const int nq = get_num_positions();
  const int nv = get_num_velocities();
  const int num_actuators = get_num_actuators();
  // TODO(amcastro-tri): we would like to compile here with `auto` instead of
  // `VectorX<T>`. However it seems we get some sort of block from a block
  // which
  // is not instantiated in drakeRBM.
  VectorX<T> q = x.topRows(nq);
  VectorX<T> v = x.bottomRows(nv);
  // TODO(amcastro-tri): place kinematics cache in the context so it can be
  // reused.
  auto kinsol = tree_->doKinematics(q, v);

  // TODO(amcastro-tri): preallocate the optimization problem and constraints,
  // and simply update them then solve on each function eval.
  // How to place something like this in the context?
  drake::solvers::MathematicalProgram prog;
  drake::solvers::VectorXDecisionVariable vdot =
      prog.NewContinuousVariables(nv, "vdot");

  auto H = tree_->massMatrix(kinsol);
  Eigen::MatrixXd H_and_neg_JT = H;

  // There are no external wrenches, but it is a required argument in
  // dynamicsBiasTerm.
  // TODO(amcastro-tri): external_wrenches should be made an optional
  // parameter
  // of dynamicsBiasTerm().
  const typename RigidBodyTree<T>::BodyToWrenchMap no_external_wrenches;
  // right_hand_side is the right hand side of the system's equations:
  // H*vdot -J^T*f = right_hand_side.
  VectorX<T> right_hand_side =
      -tree_->dynamicsBiasTerm(kinsol, no_external_wrenches);
  if (num_actuators > 0) right_hand_side += tree_->B * u;

  // Applies joint limit forces.
  // TODO(amcastro-tri): Maybe move to
  // RBT::ComputeGeneralizedJointLimitForces(C)?
  {
    for (auto const& b : tree_->bodies) {
      if (!b->has_parent_body()) continue;
      auto const& joint = b->getJoint();
      // Joint limit forces are only implemented for single-axis joints.
      if (joint.get_num_positions() == 1 && joint.get_num_velocities() == 1) {
        const T limit_force =
            JointLimitForce(joint, q(b->get_position_start_index()),
                            v(b->get_velocity_start_index()));
        right_hand_side(b->get_velocity_start_index()) += limit_force;
      }
    }
  }

  right_hand_side += compliant_contact_model_->ComputeContactForce(
      *tree_.get(), kinsol);

  solvers::VectorXDecisionVariable position_force{};

  if (tree_->getNumPositionConstraints()) {
    size_t nc = tree_->getNumPositionConstraints();
    // 1/time constant of position constraint satisfaction.
    const T alpha = 5.0;

    position_force =
        prog.NewContinuousVariables(nc, "position constraint force");

    auto phi = tree_->positionConstraints(kinsol);
    auto J = tree_->positionConstraintsJacobian(kinsol, false);
    auto Jdotv = tree_->positionConstraintsJacDotTimesV(kinsol);

    // Critically damped stabilization term.
    // phiddot = -2 * alpha * phidot - alpha^2 * phi.
    prog.AddLinearEqualityConstraint(
        J, -(Jdotv + 2 * alpha * J * v + alpha * alpha * phi), vdot);
    H_and_neg_JT.conservativeResize(Eigen::NoChange,
                                    H_and_neg_JT.cols() + J.rows());
    H_and_neg_JT.rightCols(J.rows()) = -J.transpose();
  }

  // Adds [H,-J^T] * [vdot;f] = -C.
  prog.AddLinearEqualityConstraint(H_and_neg_JT, right_hand_side,
                                   {vdot, position_force});

  prog.Solve();

  VectorX<T> xdot(get_num_states());
  const auto& vdot_value = prog.GetSolution(vdot);
  xdot << tree_->transformVelocityToQDot(kinsol, v), vdot_value;
  derivatives->SetFromVector(xdot);
}

template <typename T>
void RigidBodyPlant<T>::DoCalcDiscreteVariableUpdates(
    const drake::systems::Context<T>& context,
    const std::vector<const drake::systems::DiscreteUpdateEvent<double>*>&,
    drake::systems::DiscreteValues<T>* updates) const {
  static_assert(std::is_same<double, T>::value,
                "Only support templating on double for now");

  // If plant state is continuous, no discrete state to update.
  if (!is_state_discrete()) return;

  VectorX<T> u = EvaluateActuatorInputs(context);

  auto x = context.get_discrete_state(0)->get_value();

  const int nq = get_num_positions();
  const int nv = get_num_velocities();
  const int num_actuators = get_num_actuators();

  VectorX<T> q = x.topRows(nq);
  VectorX<T> v = x.bottomRows(nv);
  auto kinsol = tree_->doKinematics(q, v);

  drake::solvers::MathematicalProgram prog;
  drake::solvers::VectorXDecisionVariable vn =
      prog.NewContinuousVariables(nv, "vn");

  auto H = tree_->massMatrix(kinsol);

  // There are no external wrenches, but it is a required argument in
  // dynamicsBiasTerm().
  const typename RigidBodyTree<T>::BodyToWrenchMap no_external_wrenches;

  // right_hand_side is the right hand side of the system's equations:
  //   right_hand_side = B*u - C(q,v)
  VectorX<T> right_hand_side =
      -tree_->dynamicsBiasTerm(kinsol, no_external_wrenches);
  if (num_actuators > 0) right_hand_side += tree_->B * u;

  // TODO(russt): Handle joint limits.
  // TODO(russt): Handle contact constraints.

  // Add H*(vn - v)/h = right_hand_side
  prog.AddLinearEqualityConstraint(H / timestep_,
                                   H * v / timestep_ + right_hand_side, vn);

  prog.Solve();

  VectorX<T> xn(get_num_states());
  const auto& vn_sol = prog.GetSolution(vn);

  // qn = q + h*qdn.
  xn << q + timestep_ * tree_->transformVelocityToQDot(kinsol, vn_sol), vn_sol;
  updates->get_mutable_vector(0)->SetFromVector(xn);
}

template <typename T>
int RigidBodyPlant<T>::FindInstancePositionIndexFromWorldIndex(
    int model_instance_id, int world_position_index) {
  DRAKE_ASSERT(get_num_model_instances() > model_instance_id);
  const auto& instance_positions = position_map_[model_instance_id];
  if (world_position_index >=
      (instance_positions.first + instance_positions.second)) {
    throw runtime_error("Unable to find position index in model instance.");
  }
  return world_position_index - instance_positions.first;
}

template <typename T>
void RigidBodyPlant<T>::DoMapQDotToVelocity(
    const Context<T>& context, const Eigen::Ref<const VectorX<T>>& qdot,
    VectorBase<T>* generalized_velocity) const {
  // Discrete state does not use this method, since there are no continuous
  // qdot variables. Verify that, then return silently in this case.
  if (is_state_discrete()) {
    DRAKE_DEMAND(qdot.size() == 0);
    return;
  }

  // TODO(amcastro-tri): provide nicer accessor to an Eigen representation for
  // LeafSystems.
  auto x = GetStateVector(context);
  const int nq = get_num_positions();
  const int nv = get_num_velocities();
  const int nstates = get_num_states();

  DRAKE_ASSERT(qdot.size() == nq);
  DRAKE_ASSERT(generalized_velocity->size() == nv);
  DRAKE_ASSERT(x.size() == nstates);

  // TODO(amcastro-tri): we would like to compile here with `auto` instead of
  // `VectorX<T>`. However it seems we get some sort of block from a block
  // that is not instantiated in drakeRBM.
  VectorX<T> q = x.topRows(nq);

  // TODO(amcastro-tri): place kinematics cache in the context so it can be
  // reused.
  auto kinsol = tree_->doKinematics(q);

  // TODO(amcastro-tri): Remove .eval() below once RigidBodyTree is fully
  // templatized.
  generalized_velocity->SetFromVector(
      tree_->transformQDotToVelocity(kinsol, qdot));
}

template <typename T>
void RigidBodyPlant<T>::DoMapVelocityToQDot(
    const Context<T>& context,
    const Eigen::Ref<const VectorX<T>>& generalized_velocity,
    VectorBase<T>* configuration_dot) const {
  // Discrete state does not use this method, since there are no continuous
  // generalized velocity variables. Verify that, then return silently in this
  // case.
  if (is_state_discrete()) {
    DRAKE_DEMAND(generalized_velocity.size() == 0);
    return;
  }

  auto x = GetStateVector(context);
  const int nq = get_num_positions();
  const int nv = get_num_velocities();
  const int nstates = get_num_states();

  DRAKE_ASSERT(configuration_dot->size() == nq);
  DRAKE_ASSERT(generalized_velocity.size() == nv);
  DRAKE_ASSERT(x.size() == nstates);

  // TODO(amcastro-tri): we would like to compile here with `auto` instead of
  // `VectorX<T>`. However it seems we get some sort of block from a block
  // that is not instantiated in drakeRBM.
  VectorX<T> q = x.topRows(nq);
  VectorX<T> v = generalized_velocity;

  // TODO(amcastro-tri): place kinematics cache in the context so it can be
  // reused.
  auto kinsol = tree_->doKinematics(q, v);

  configuration_dot->SetFromVector(tree_->transformVelocityToQDot(kinsol, v));
}

template <typename T>
T RigidBodyPlant<T>::JointLimitForce(const DrakeJoint& joint, const T& position,
                                     const T& velocity) {
  const T qmin = joint.getJointLimitMin()(0);
  const T qmax = joint.getJointLimitMax()(0);
  DRAKE_DEMAND(qmin < qmax);
  const T joint_stiffness = joint.get_joint_limit_stiffness()(0);
  DRAKE_DEMAND(joint_stiffness >= 0);
  const T joint_dissipation = joint.get_joint_limit_dissipation()(0);
  DRAKE_DEMAND(joint_dissipation >= 0);
  if (position > qmax) {
    const T violation = position - qmax;
    const T limit_force =
        (-joint_stiffness * violation * (1 + joint_dissipation * velocity));
    using std::min;  // Needed for ADL.
    return min(limit_force, 0.);
  } else if (position < qmin) {
    const T violation = position - qmin;
    const T limit_force =
        (-joint_stiffness * violation * (1 - joint_dissipation * velocity));
    using std::max;  // Needed for ADL.
    return max(limit_force, 0.);
  }
  return 0;
}

// Calculates the value of the contact results output port.
template <typename T>
void RigidBodyPlant<T>::CalcContactResultsOutput(
    const Context<T>& context, ContactResults<T>* contacts) const {
  DRAKE_ASSERT(contacts != nullptr);
  contacts->Clear();

  // This code should do nothing if the state is discrete because the compliant
  // contact model will not be used to compute contact forces.
  if (is_state_discrete())
    return;

  // TODO(SeanCurtis-TRI): This is horribly redundant code that only exists
  // because the data is not properly accessible in the cache.  This is
  // boilerplate drawn from EvalDerivatives.  See that code for further
  // comments
  auto x = GetStateVector(context);
  const int nq = get_num_positions();
  const int nv = get_num_velocities();
  VectorX<T> q = x.topRows(nq);
  VectorX<T> v = x.bottomRows(nv);
  auto kinsol = tree_->doKinematics(q, v);

  compliant_contact_model_->ComputeContactForce(*tree_.get(), kinsol, contacts);
}

template <typename T>
VectorX<T> RigidBodyPlant<T>::EvaluateActuatorInputs(
    const Context<T>& context) const {
  VectorX<T> u;  // The plant-centric input vector of actuation values.
  u.resize(get_num_actuators());
  u.fill(0.);

  if (get_num_actuators() > 0) {
    for (int instance_id = 0; instance_id < get_num_model_instances();
         ++instance_id) {
      if (input_map_[instance_id] == kInvalidPortIdentifier) {
        continue;
      }
      if (this->EvalVectorInput(context, input_map_[instance_id]) == nullptr) {
        throw runtime_error(
            "RigidBodyPlant::EvaluateActuatorInputs(): ERROR: "
                "Actuator command input port for model instance " +
                std::to_string(instance_id) + " is not connected. All " +
                std::to_string(get_num_model_instances()) +
                " actuator command input ports must be connected.");
      }
    }

    for (int instance_id = 0; instance_id < get_num_model_instances();
         ++instance_id) {
      if (input_map_[instance_id] == kInvalidPortIdentifier) {
        continue;
      }
      const BasicVector<T> *instance_input =
          this->EvalVectorInput(context, input_map_[instance_id]);
      if (instance_input == nullptr) {
        continue;
      }

      const auto &instance_actuators = actuator_map_[instance_id];
      DRAKE_ASSERT(instance_actuators.first != kInvalidPortIdentifier);
      u.segment(instance_actuators.first, instance_actuators.second) =
          instance_input->get_value();
    }
  }
  return u;
}

// Explicitly instantiates on the most common scalar types.
template class RigidBodyPlant<double>;

}  // namespace systems
}  // namespace drake<|MERGE_RESOLUTION|>--- conflicted
+++ resolved
@@ -187,12 +187,7 @@
 }
 
 template <typename T>
-<<<<<<< HEAD
-bool RigidBodyPlant<T>::DoHasDirectFeedthrough(const SystemSymbolicInspector*,
-                                               int, int) const {
-=======
 optional<bool> RigidBodyPlant<T>::DoHasDirectFeedthrough(int, int) const {
->>>>>>> 34f912c7
   return false;
 }
 
