--- conflicted
+++ resolved
@@ -207,13 +207,8 @@
     for (int i = 0; i < static_cast<int>(data->r.size()); ++i)
       data->r[i] = new_friction_directions;
 
-<<<<<<< HEAD
-    // Resize Fdot * v (recall the vector always is zero for this 2D problem).
-    data->Fdot_times_v.setZero(data->non_sliding_contacts.size() *
-=======
     // Resize kF (recall the vector always is zero for this 2D problem).
     data->kF.setZero(data->non_sliding_contacts.size() *
->>>>>>> 34f912c7
                                new_friction_directions);
 
     // Check the consistency of the data.
@@ -281,12 +276,9 @@
       return F.transpose() * w;
     };
 
-<<<<<<< HEAD
-=======
     // Resize kF (recall the vector always is zero for this 2D problem).
     data->kF.setZero(contacts.size() * new_friction_directions);
 
->>>>>>> 34f912c7
     // Update r with the new friction directions per contact.
     for (int i = 0; i < static_cast<int>(data->r.size()); ++i)
       data->r[i] = new_friction_directions;
@@ -336,13 +328,8 @@
     EXPECT_EQ(GetOperatorDim(data.L_mult), data.num_limit_constraints);
     CheckTransOperatorDim(data.L_transpose_mult, data.num_limit_constraints);
     EXPECT_EQ(data.tau.size(), ngc);
-<<<<<<< HEAD
-    EXPECT_EQ(data.Ndot_times_v.size(), num_contacts);
-    EXPECT_EQ(data.Fdot_times_v.size(), num_fdir);
-=======
     EXPECT_EQ(data.kN.size(), num_contacts);
     EXPECT_EQ(data.kF.size(), num_fdir);
->>>>>>> 34f912c7
     EXPECT_EQ(data.kL.size(), data.num_limit_constraints);
     EXPECT_EQ(data.mu_non_sliding.size(), data.non_sliding_contacts.size());
     EXPECT_EQ(data.mu_sliding.size(), data.sliding_contacts.size());
@@ -371,7 +358,10 @@
     EXPECT_EQ(data.mu.size(), num_contacts);
     EXPECT_EQ(data.r.size(), num_contacts);
     EXPECT_TRUE(data.solve_inertia);
-<<<<<<< HEAD
+
+    // TODO(edrumwri): Relax test for kF to be zero in the future (i.e., we
+    // currently allow no constraint stabilization along the F direction).
+    EXPECT_LT(data.kF.norm(), std::numeric_limits<double>::epsilon());
   }
 
   // Tests the rod in a single-point sticking configuration, with an external
@@ -386,6 +376,9 @@
     rod_->set_mu_coulomb(15.0);
     rod_->set_mu_static(15.0);
 
+    // Get the acceleration due to gravity.
+    const double grav_accel = rod_->get_gravitational_acceleration();
+
     // Duplicate contact points up to two times and the friction directions up
     // to three times.
     for (int contact_dup = 0; contact_dup < 3; ++contact_dup) {
@@ -406,8 +399,20 @@
         accel_data_->tau[0] += horz_f;
         accel_data_->tau[2] += horz_f * rod_->get_rod_half_length();
 
+        // First, set kN as if the bodies are not accelerating into each
+        // other along the contact normal and verify that no contact forces
+        // are applied.
+        accel_data_->kN.setOnes() *= std::fabs(grav_accel);
+
         // Compute the contact forces.
         VectorX<double> cf;
+        solver_.SolveConstraintProblem(cfm_, *accel_data_, &cf);
+
+        // Verify that no forces are applied.
+        EXPECT_LT(cf.norm(), std::numeric_limits<double>::epsilon());
+
+        // Zero stabilization term and recompute the contact forces.
+        accel_data_->kN.setZero();
         solver_.SolveConstraintProblem(cfm_, *accel_data_, &cf);
 
         // Construct the contact frame.
@@ -441,80 +446,21 @@
         VectorX<double> ga;
         solver_.ComputeGeneralizedAcceleration(*accel_data_, cf, &ga);
         EXPECT_LT(ga.norm(), lcp_eps_ * cf.size());
-      }
-    }
-  }
-
-=======
-
-    // TODO(edrumwri): Relax test for kF to be zero in the future (i.e., we
-    // currently allow no constraint stabilization along the F direction).
-    EXPECT_LT(data.kF.norm(), std::numeric_limits<double>::epsilon());
-  }
-
-  // Tests the rod in a single-point sticking configuration, with an external
-  // force applied either to the right or to the left. Given sufficiently small
-  // force and sufficiently large friction coefficient, the contact should
-  // remain in stiction.
-  void SinglePointSticking(bool force_applied_to_right) {
-    // Set the contact to large friction. Note that only the static friction
-    // coefficient will be used since there are no sliding contacts. However,
-    // set_mu_static() throws an exception if it is not at least as large as
-    // the Coulomb friction coefficient.
-    rod_->set_mu_coulomb(15.0);
-    rod_->set_mu_static(15.0);
-
-    // Get the acceleration due to gravity.
-    const double grav_accel = rod_->get_gravitational_acceleration();
-
-    // Duplicate contact points up to two times and the friction directions up
-    // to three times.
-    for (int contact_dup = 0; contact_dup < 3; ++contact_dup) {
-      for (int friction_dir_dup = 0; friction_dir_dup < 4; ++friction_dir_dup) {
-        const int n_contacts = contact_dup + 1;
-
-        // Set the state of the rod to resting vertically with no velocity.
-        SetRodToRestingVerticalConfig();
-
-        // Compute the problem data.
-        CalcConstraintAccelProblemData(
-          accel_data_.get(), contact_dup, friction_dir_dup);
-        EXPECT_TRUE(accel_data_->sliding_contacts.empty());
-
-        // Add a force, acting at the point of contact, that pulls the rod
-        // horizontally.
-        const double horz_f = (force_applied_to_right) ? 100 : -100;
-        accel_data_->tau[0] += horz_f;
-        accel_data_->tau[2] += horz_f * rod_->get_rod_half_length();
-
-        // First, set kN as if the bodies are not accelerating into each
-        // other along the contact normal and verify that no contact forces
-        // are applied.
-        accel_data_->kN.setOnes() *= std::fabs(grav_accel);
-
-        // Compute the contact forces.
-        VectorX<double> cf;
+
+        // Now, set kN as if the bodies are accelerating twice as hard into
+        // each other along the contact normal.
+        accel_data_->kN.setOnes() *= -std::fabs(grav_accel);
+
+        // Recompute the contact forces.
         solver_.SolveConstraintProblem(cfm_, *accel_data_, &cf);
-
-        // Verify that no forces are applied.
-        EXPECT_LT(cf.norm(), std::numeric_limits<double>::epsilon());
-
-        // Zero stabilization term and recompute the contact forces.
-        accel_data_->kN.setZero();
-        solver_.SolveConstraintProblem(cfm_, *accel_data_, &cf);
-
-        // Construct the contact frame.
-        std::vector<Matrix2<double>> frames;
-        for (int i = 0; i < n_contacts; ++i)
-          frames.push_back(GetNonSlidingContactFrameToWorldTransform());
 
         // These tests preclude friction direction duplication because
         // CalcContactForcesInContactFrames() would throw an exception.
-        std::vector<Vector2<double>> contact_forces;
+        contact_forces.clear();
         if (friction_dir_dup == 0) {
           // Get the contact forces expressed in the contact frame.
-          ConstraintSolver<double>::CalcContactForcesInContactFrames(cf,
-              *accel_data_, frames, &contact_forces);
+          ConstraintSolver<double>::CalcContactForcesInContactFrames(
+              cf, *accel_data_, frames, &contact_forces);
 
           // Verify that the number of contact force vectors is correct.
           ASSERT_EQ(contact_forces.size(), frames.size());
@@ -530,40 +476,6 @@
                   cf, *accel_data_, frames, &contact_forces), std::logic_error);
         }
 
-        // Verify that the generalized acceleration of the rod is equal to zero.
-        VectorX<double> ga;
-        solver_.ComputeGeneralizedAcceleration(*accel_data_, cf, &ga);
-        EXPECT_LT(ga.norm(), lcp_eps_ * cf.size());
-
-        // Now, set kN as if the bodies are accelerating twice as hard into
-        // each other along the contact normal.
-        accel_data_->kN.setOnes() *= -std::fabs(grav_accel);
-
-        // Recompute the contact forces.
-        solver_.SolveConstraintProblem(cfm_, *accel_data_, &cf);
-
-        // These tests preclude friction direction duplication because
-        // CalcContactForcesInContactFrames() would throw an exception.
-        contact_forces.clear();
-        if (friction_dir_dup == 0) {
-          // Get the contact forces expressed in the contact frame.
-          ConstraintSolver<double>::CalcContactForcesInContactFrames(
-              cf, *accel_data_, frames, &contact_forces);
-
-          // Verify that the number of contact force vectors is correct.
-          ASSERT_EQ(contact_forces.size(), frames.size());
-
-          // Verify that the frictional forces equal the horizontal force.
-          const int total_cone_edges = std::accumulate(
-              accel_data_->r.begin(), accel_data_->r.end(), 0);
-          double ffriction = cf.segment(n_contacts, total_cone_edges).sum();
-          EXPECT_NEAR(ffriction, -horz_f, lcp_eps_ * cf.size());
-        } else {
-          EXPECT_THROW(
-              ConstraintSolver<double>::CalcContactForcesInContactFrames(
-                  cf, *accel_data_, frames, &contact_forces), std::logic_error);
-        }
-
         // Verify that the generalized acceleration of the rod is equal to the
         // gravitational acceleration.
         solver_.ComputeGeneralizedAcceleration(*accel_data_, cf, &ga);
@@ -572,7 +484,6 @@
     }
   }
 
->>>>>>> 34f912c7
   // Tests the rod in a two-point sticking configuration, with force either
   // to the right or to the left.
   void TwoPointSticking(bool force_applied_to_right) {
@@ -581,12 +492,9 @@
     rod_->set_mu_coulomb(0.0);
     rod_->set_mu_static(15.0);
 
-<<<<<<< HEAD
-=======
     // Get the acceleration due to gravity.
     const double grav_accel = rod_->get_gravitational_acceleration();
 
->>>>>>> 34f912c7
     // Duplicate contact points up to two times and the friction directions up
     // to three times.
     for (int contact_dup = 0; contact_dup < 3; ++contact_dup) {
@@ -605,20 +513,15 @@
         const double horz_f = (force_applied_to_right) ? 100 : -100;
         accel_data_->tau[0] += horz_f;
 
-<<<<<<< HEAD
-=======
         // First, set kN as if the bodies are not accelerating into each
         // other along the contact normal and verify that no contact forces
         // are applied.
         accel_data_->kN.setOnes() *= std::fabs(grav_accel);
 
->>>>>>> 34f912c7
         // Compute the contact forces.
         VectorX<double> cf;
         solver_.SolveConstraintProblem(cfm_, *accel_data_, &cf);
 
-<<<<<<< HEAD
-=======
         // Verify that no forces are applied.
         EXPECT_LT(cf.norm(), std::numeric_limits<double>::epsilon());
 
@@ -626,7 +529,6 @@
         accel_data_->kN.setZero();
         solver_.SolveConstraintProblem(cfm_, *accel_data_, &cf);
 
->>>>>>> 34f912c7
         // Construct the contact frames.
         std::vector<Matrix2<double>> frames;
         for (int i = 0; i < n_contacts; ++i)
@@ -669,8 +571,6 @@
         VectorX<double> ga;
         solver_.ComputeGeneralizedAcceleration(*accel_data_, cf, &ga);
         EXPECT_LT(ga.norm(), lcp_eps_ * cf.size());
-<<<<<<< HEAD
-=======
 
         // Now, set kN as if the bodies are accelerating twice as hard into
         // each other along the contact normal.
@@ -705,7 +605,6 @@
         // gravitational acceleration.
         solver_.ComputeGeneralizedAcceleration(*accel_data_, cf, &ga);
         EXPECT_NEAR(ga.norm(), std::fabs(grav_accel), lcp_eps_ * cf.size());
->>>>>>> 34f912c7
       }
     }
   }
@@ -720,12 +619,9 @@
     rod_->set_mu_coulomb(0.0);
     rod_->set_mu_static(mu_static);
 
-<<<<<<< HEAD
-=======
     // Get the acceleration due to gravity.
     const double grav_accel = rod_->get_gravitational_acceleration();
 
->>>>>>> 34f912c7
     // Duplicate contact points up to two times and the friction directions up
     // to three times.
     for (int contact_dup = 0; contact_dup < 3; ++contact_dup) {
@@ -743,20 +639,15 @@
         const double horz_f = (applied_to_right) ? 100.0 : -100;
         accel_data_->tau[0] += horz_f;
 
-<<<<<<< HEAD
-=======
         // First, set kN as if the bodies are not accelerating into each
         // other along the contact normal and verify that no contact forces
         // are applied.
         accel_data_->kN.setOnes() *= std::fabs(grav_accel);
 
->>>>>>> 34f912c7
         // Compute the contact forces.
         VectorX<double> cf;
         solver_.SolveConstraintProblem(cfm_, *accel_data_, &cf);
 
-<<<<<<< HEAD
-=======
         // Verify that no forces are applied.
         EXPECT_LT(cf.norm(), std::numeric_limits<double>::epsilon());
 
@@ -764,7 +655,6 @@
         accel_data_->kN.setZero();
         solver_.SolveConstraintProblem(cfm_, *accel_data_, &cf);
 
->>>>>>> 34f912c7
         // Construct the contact frames.
         std::vector<Matrix2<double>> frames;
         for (int i = 0; i < n_contacts; ++i)
@@ -803,8 +693,6 @@
         VectorX<double> ga;
         solver_.ComputeGeneralizedAcceleration(*accel_data_, cf, &ga);
         EXPECT_GT((applied_to_right) ? ga[0] : -ga[0], 0);
-<<<<<<< HEAD
-=======
 
         // Now, set kN as if the bodies are accelerating twice as hard into
         // each other along the contact normal.
@@ -844,7 +732,6 @@
         solver_.ComputeGeneralizedAcceleration(*accel_data_, cf, &ga);
         EXPECT_NEAR(ga[1], std::fabs(grav_accel), lcp_eps_ * cf.size());
         EXPECT_GT((applied_to_right) ? ga[0] : -ga[0], 0);
->>>>>>> 34f912c7
       }
     }
   }
@@ -866,23 +753,14 @@
         // Set the configuration of the rod to lying on its side and impacting.
         SetRodToSlidingImpactingHorizontalConfig(sliding_to_right);
 
-<<<<<<< HEAD
-=======
         // Get the vertical velocity of the rod.
         const double vert_vel = context_->get_continuous_state()->
             CopyToVector()[4];
 
->>>>>>> 34f912c7
         // Compute the problem data.
         CalcConstraintVelProblemData(
            vel_data_.get(), contact_dup, friction_dir_dup);
 
-<<<<<<< HEAD
-        // Compute the contact forces.
-        VectorX<double> cf;
-        solver_.SolveImpactProblem(cfm_, *vel_data_, &cf);
-
-=======
         // First, set kN as if the bodies are not moving toward each
         // other along the contact normal and verify that no contact forces
         // are applied.
@@ -899,7 +777,6 @@
         vel_data_->kN.setZero();
         solver_.SolveImpactProblem(cfm_, *vel_data_, &cf);
 
->>>>>>> 34f912c7
         // Construct the contact frames.
         std::vector<Matrix2<double>> frames;
         for (int i = 0; i < n_contacts; ++i)
@@ -936,8 +813,6 @@
         solver_.ComputeGeneralizedVelocityChange(*vel_data_, cf, &dgv);
         const double sign = (sliding_to_right) ? 1 : -1;
         EXPECT_GT(sign * vel_data_->v[0] + dgv[0], 0);
-<<<<<<< HEAD
-=======
 
         // Now, set kN as if the bodies are moving twice as fast into
         // each other along the contact normal.
@@ -976,7 +851,6 @@
         solver_.ComputeGeneralizedVelocityChange(*vel_data_, cf, &dgv);
         EXPECT_GT(sign * vel_data_->v[0] + dgv[0], 0);
         EXPECT_NEAR(vel_data_->v[1] + dgv[1], -vel_data_->v[1], lcp_eps_);
->>>>>>> 34f912c7
       }
     }
   }
@@ -997,23 +871,14 @@
         // velocity and horizontally moving velocity.
         SetRodToSlidingImpactingHorizontalConfig(sliding_to_right);
 
-<<<<<<< HEAD
-=======
         // Get the vertical velocity of the rod.
         const double vert_vel = context_->get_continuous_state()->
             CopyToVector()[4];
 
->>>>>>> 34f912c7
         // Compute the impact problem data.
         CalcConstraintVelProblemData(
             vel_data_.get(), contact_dup, friction_dir_dup);
 
-<<<<<<< HEAD
-        // Compute the contact forces.
-        VectorX<double> cf;
-        solver_.SolveImpactProblem(cfm_, *vel_data_, &cf);
-
-=======
         // First, set kN as if the bodies are not moving toward each
         // other along the contact normal and verify that no contact forces
         // are applied.
@@ -1030,7 +895,6 @@
         vel_data_->kN.setZero();
         solver_.SolveImpactProblem(cfm_, *vel_data_, &cf);
 
->>>>>>> 34f912c7
         // Construct the contact frames.
         std::vector<Matrix2<double>> frames;
         for (int i = 0; i < n_contacts; ++i)
@@ -1069,8 +933,6 @@
         VectorX<double> dgv;
         solver_.ComputeGeneralizedVelocityChange(*vel_data_, cf, &dgv);
         EXPECT_LT((vel_data_->v + dgv).norm(), lcp_eps_);
-<<<<<<< HEAD
-=======
 
         // Now, set kN as if the bodies are moving twice as fast into
         // each other along the contact normal.
@@ -1086,7 +948,6 @@
         EXPECT_LT((vel_data_->v[0] + dgv[0]), lcp_eps_);
         EXPECT_NEAR((vel_data_->v[1] + dgv[1]), -vert_vel, lcp_eps_);
         EXPECT_LT((vel_data_->v[2] + dgv[2]), lcp_eps_);
->>>>>>> 34f912c7
       }
     }
   }
@@ -1105,22 +966,14 @@
         get_mutable_continuous_state();
     xc[3] = (sliding_to_right) ? 1 : -1;
 
-<<<<<<< HEAD
-=======
     // Get the gravitational acceleration.
     const double grav_accel = rod_->get_gravitational_acceleration();
 
->>>>>>> 34f912c7
     // Set the coefficient of friction.
     rod_->set_mu_coulomb(0.0);
 
     // Compute the problem data.
     CalcConstraintAccelProblemData(accel_data_.get());
-<<<<<<< HEAD
-
-    // Compute the contact forces.
-    VectorX<double> cf;
-=======
 
     // First, counteract the acceleration from gravity using the kN term.
     accel_data_->kN.setOnes() *= -grav_accel;
@@ -1134,7 +987,6 @@
 
     // Zero out the kN term and try again.
     accel_data_->kN.setZero();
->>>>>>> 34f912c7
     solver_.SolveConstraintProblem(cfm_, *accel_data_, &cf);
 
     // Get the contact tangent velocities.
@@ -1176,8 +1028,6 @@
     }
     EXPECT_NEAR(fN, mg, lcp_eps_);
     EXPECT_NEAR(fF, 0, lcp_eps_);
-<<<<<<< HEAD
-=======
 
     // Now, set the kN term to indicate that the rod is accelerating downward
     // with twice the gravitational acceleration.
@@ -1189,7 +1039,6 @@
     VectorX<double> ga;
     solver_.ComputeGeneralizedAcceleration(*accel_data_, cf, &ga);
     EXPECT_NEAR(ga[1], -grav_accel, lcp_eps_);
->>>>>>> 34f912c7
   }
 };
 
@@ -1308,7 +1157,9 @@
 
   // Set the coefficient of friction to somewhat small (to limit sliding force)
   rod_->set_mu_coulomb(1e-1);
-<<<<<<< HEAD
+
+  // Get the gravitational acceleration.
+  const double grav_accel = rod_->get_gravitational_acceleration();
 
   // First, construct the acceleration-level problem data as normal to set
   // inertia solver and external forces.
@@ -1333,96 +1184,6 @@
   accel_data_->N_mult = [&N](const VectorX<double>& v) {
     return N.row(0) * v;
   };
-  accel_data_->Ndot_times_v.setZero(1);
-  accel_data_->kL.setZero(1);
-  accel_data_->N_minus_muQ_transpose_mult =
-      [&N_minus_muQ_transpose](const VectorX<double>& l) {
-    return N_minus_muQ_transpose.col(0) * l;
-  };
-
-  // Set the Jacobian entry- in this case, the limit is a lower limit on the
-  // second coordinate (vertical position).
-  const int num_limits = 1;
-  accel_data_->num_limit_constraints = num_limits;
-  accel_data_->num_limit_constraints = 1;
-  accel_data_->L_mult = [&N](const VectorX<double>& v) -> VectorX<double> {
-    return N.row(1) * v;
-  };
-  accel_data_->L_transpose_mult = [&N](const VectorX<double>& v) ->
-    VectorX<double> {
-      return N.row(1).transpose() * v;
-  };
-  accel_data_->kL.setZero();
-
-  // Compute the constraint forces.
-  VectorX<double> cf;
-  solver_.SolveConstraintProblem(cfm_, *accel_data_, &cf);
-
-  // Verify the size of cf is as expected.
-  const int num_contacts = 1;
-  EXPECT_EQ(cf.size(), num_contacts + num_limits);
-
-  // Verify that the vertical acceleration is zero. If the cross-constraint
-  // term LM⁻¹(Nᵀ - μQᵀ) is not computed properly, this acceleration might not
-  // be zero. Note that μQᵀ will not have any effect here.
-  VectorX<double> vdot;
-  solver_.ComputeGeneralizedAcceleration(*accel_data_, cf, &vdot);
-  EXPECT_NEAR(vdot[1], 0, 10 * std::numeric_limits<double>::epsilon());
-}
-
-// Tests the rod in a two-point contact configuration with both sticking and
-// sliding contacts. This test tests that the cross-term interaction between
-// sliding friction forces and non-sliding friction forces constraints is
-// correct.
-TEST_F(Constraint2DSolverTest, TwoPointContactCrossTerms) {
-  // Set the state of the rod to resting.
-  SetRodToRestingHorizontalConfig();
-
-  // Set the sliding coefficient of friction to somewhat small and the static
-  // coefficient of friction to very large.
-  rod_->set_mu_coulomb(1e-1);
-  rod_->set_mu_static(1.0);
-
-  // First, construct the acceleration-level problem data as normal to set
-  // inertia solver and external forces.
-  std::vector<Vector2d> contacts;
-  std::vector<double> tangent_vels;
-  rod_->GetContactPoints(*context_, &contacts);
-  rod_->GetContactPointsTangentVelocities(*context_, contacts, &tangent_vels);
-
-  // Modify the tangent velocity on the left contact to effect a sliding
-  // contact. This modification can be imagined as the left end of the rod
-  // is touching a conveyer belt moving to the right.
-  tangent_vels[0] = 1.0;
-
-=======
-
-  // Get the gravitational acceleration.
-  const double grav_accel = rod_->get_gravitational_acceleration();
-
-  // First, construct the acceleration-level problem data as normal to set
-  // inertia solver and external forces.
-  CalcConstraintAccelProblemData(accel_data_.get());
-
-  // Get the original N and Nᵀ - μQᵀ
-  const int ngc = get_rod_num_coordinates();
-  const int num_old_contacts = 2;
-  MatrixX<double> N(num_old_contacts, ngc);
-  MatrixX<double> N_minus_muQ_transpose(ngc, num_old_contacts);
-  for (int i = 0; i < num_old_contacts; ++i) {
-    N_minus_muQ_transpose.col(i) = accel_data_->N_minus_muQ_transpose_mult(
-      VectorX<double>::Unit(2, i));
-  }
-  for (int i = 0; i < ngc; ++i)
-    N.col(i) = accel_data_->N_mult(VectorX<double>::Unit(ngc, i));
-
-  // Construct the problem as a limit constraint preventing movement in the
-  // downward direction.
-  accel_data_->sliding_contacts.resize(1);
-  accel_data_->mu_sliding.resize(1);
-  accel_data_->N_mult = [&N](const VectorX<double>& v) {
-    return N.row(0) * v;
-  };
   accel_data_->kN.setZero(1);
   accel_data_->kL.setZero(1);
   accel_data_->N_minus_muQ_transpose_mult =
@@ -1503,7 +1264,6 @@
   // is touching a conveyer belt moving to the right.
   tangent_vels[0] = 1.0;
 
->>>>>>> 34f912c7
   // Compute the constraint problem data.
   rod_->CalcConstraintProblemData(
     *context_, contacts, tangent_vels, accel_data_.get());
@@ -1552,22 +1312,14 @@
   accel_data_->N_mult = [](const VectorX<double>&) {
     return VectorX<double>(0);
   };
-<<<<<<< HEAD
-  accel_data_->Ndot_times_v.resize(0);
-=======
   accel_data_->kN.resize(0);
->>>>>>> 34f912c7
   accel_data_->F_mult = [](const VectorX<double>&) {
     return VectorX<double>(0);
   };
   accel_data_->F_transpose_mult = [ngc](const VectorX<double>&) {
     return VectorX<double>::Zero(ngc);
   };
-<<<<<<< HEAD
-  accel_data_->Fdot_times_v.resize(0);
-=======
   accel_data_->kF.resize(0);
->>>>>>> 34f912c7
   accel_data_->kL.resize(1);
   accel_data_->N_minus_muQ_transpose_mult = [ngc](const VectorX<double>&) {
     return VectorX<double>::Zero(ngc);
@@ -1649,20 +1401,14 @@
   vel_data_->N_transpose_mult = [ngc](const VectorX<double>&) {
     return VectorX<double>::Zero(ngc);
   };
-<<<<<<< HEAD
-=======
   vel_data_->kN.resize(0);
->>>>>>> 34f912c7
   vel_data_->F_mult = [](const VectorX<double>&) {
     return VectorX<double>(0);
   };
   vel_data_->F_transpose_mult = [ngc](const VectorX<double>&) {
     return VectorX<double>::Zero(ngc);
   };
-<<<<<<< HEAD
-=======
   vel_data_->kF.resize(0);
->>>>>>> 34f912c7
   vel_data_->num_limit_constraints = 1;
 
   // Set the Jacobian entry- in this case, the limit is a lower limit on the
@@ -1712,8 +1458,6 @@
   solver_.ComputeGeneralizedVelocityChange(*vel_data_, cf, &vnew);
   EXPECT_NEAR(vel_data_->v[1] + vnew[1], 0,
               10 * std::numeric_limits<double>::epsilon());
-<<<<<<< HEAD
-=======
 
   // Now test whether constraint stabilization works by trying to get the rod to
   // move downward as fast as it's currently moving upward
@@ -1726,7 +1470,6 @@
   solver_.SolveImpactProblem(cfm_, *vel_data_, &cf);
   EXPECT_EQ(cf.size(), 1);
   EXPECT_NEAR(cf[0], mv*2, 10 * std::numeric_limits<double>::epsilon());
->>>>>>> 34f912c7
 }
 
 }  // namespace
