--- conflicted
+++ resolved
@@ -78,9 +78,6 @@
   /// Q ∈ ℝⁿˣᵐ is the Jacobian matrix that transforms generalized velocities
   /// (m is the dimension of generalized velocity) into velocities projected
   /// along the directions of sliding at the s *sliding* contact points (rows
-<<<<<<< HEAD
-  /// of Q that correspond to non-sliding contacts should be zero).
-=======
   /// of Q that correspond to non-sliding contacts should be zero). Finally,
   /// the Jacobian matrix N allows formulating the non-interpenetration
   /// constraint (a constraint imposed at the velocity level) as:<pre>
@@ -102,7 +99,6 @@
   /// For example, one could set `kᴺ(t,q,v) = dN/dt(q,v)⋅v + α⋅N(q)⋅v`, for
   /// α ≥ 0.
   /// </pre>
->>>>>>> 34f912c7
   /// @{
 
   /// An operator that performs the multiplication N⋅v.
@@ -117,14 +113,8 @@
   /// dimension equal to that of the generalized forces.
   std::function<VectorX<T>(const VectorX<T>&)> N_minus_muQ_transpose_mult;
 
-<<<<<<< HEAD
-  /// This ℝⁿ vector is the time derivative of N times the generalized velocity
-  /// v (∈ ℝᵐ) of the rigid body system.
-  VectorX<T> Ndot_times_v;
-=======
   /// This ℝⁿ vector is the vector kᴺ(t,q,v) defined above.
   VectorX<T> kN;
->>>>>>> 34f912c7
   /// @}
 
   /// @name Data for non-sliding contact friction constraints
@@ -138,8 +128,6 @@
   /// definition of the dimension of the Jacobian matrix above indicates that
   /// every one of the y non-sliding contacts uses the same "r", the code
   /// imposes no such requirement.
-<<<<<<< HEAD
-=======
   ///
   /// Finally, the Jacobian matrix F allows formulating the non-sliding friction
   /// force constraints as:<pre>
@@ -157,7 +145,6 @@
   /// the purpose of the kᶠ term. Analogously to the case of kᴺ, kᶠ should be
   /// set to dF/dt(q,v)⋅v; also analogously, kᶠ can be used to perform
   /// constraint stabilization.
->>>>>>> 34f912c7
   /// @{
 
   /// An operator that performs the multiplication F⋅v. The default operator
@@ -169,14 +156,8 @@
   /// a zero vector of dimension equal to that of the generalized forces.
   std::function<VectorX<T>(const VectorX<T>&)> F_transpose_mult;
 
-<<<<<<< HEAD
-  /// This ℝʸʳ vector is the time derivative of F times the generalized
-  /// velocity v (∈ ℝᵐ) of the rigid or multi-body system.
-  VectorX<T> Fdot_times_v;
-=======
   /// This ℝʸʳ vector is the vector kᶠ(t,q,v) defined above.
   VectorX<T> kF;
->>>>>>> 34f912c7
   /// @}
 
   /// @name Data for unilateral constraints at the acceleration level
@@ -205,11 +186,7 @@
   /// and the limiting force cannot be applied if the acceleration at the
   /// joint is not at the limit (i.e., v̇ⱼ < r). In this example, the
   /// corresponding holonomic constraint function is g(q,t) ≡ qⱼ + rt²,
-<<<<<<< HEAD
-  /// yielding  ̈g(q, v, v̇) = -v̇ⱼ + r.
-=======
   /// yielding ̈g(q, v, v̇) = -v̇ⱼ + r.
->>>>>>> 34f912c7
   /// @{
 
   /// The number of limit constraints. Must equal `s`, i.e., the
@@ -288,8 +265,6 @@
   /// These data center around the Jacobian matrix N, the ℝⁿˣᵐ
   /// Jacobian matrix that transforms generalized velocities (v ∈ ℝᵐ) into
   /// velocities projected along the contact normals at the n point contacts.
-<<<<<<< HEAD
-=======
   /// Constraint error (φ < 0, where φ is the signed distance between two
   /// bodies) can be incorporated into the constraint solution process (and
   /// thereby reduced) through setting the `kN` term to something other than its
@@ -301,7 +276,6 @@
   /// to an impulsive force constraint (fᶜ ≥ 0) and a complementarity constraint
   /// fᶜ⋅(Nv + kᴺ(t,q)) = 0, meaning that the constraint can apply no force
   /// if it is inactive (i.e., if ċ(q,v) is strictly greater than zero).
->>>>>>> 34f912c7
   /// @{
 
   /// An operator that performs the multiplication N⋅v. The default operator
@@ -314,12 +288,9 @@
   /// dimension equal to that of the generalized velocities (which should be
   /// identical to the dimension of the generalized forces).
   std::function<VectorX<T>(const VectorX<T>&)> N_transpose_mult;
-<<<<<<< HEAD
-=======
 
   /// This ℝⁿ vector is the vector kᴺ(t,q,v) defined above.
   VectorX<T> kN;
->>>>>>> 34f912c7
   /// @}
 
   /// @name Data for constraints on contact friction
@@ -332,9 +303,6 @@
   /// For a friction pyramid in three dimensions, r would be two. While the
   /// definition of the dimension of the Jacobian matrix above indicates that
   /// every one of the n contacts uses the same "r", the code imposes no such
-<<<<<<< HEAD
-  /// requirement.
-=======
   /// requirement. Constraint error (F⋅v < 0) can be reduced through the
   /// constraint solution process by setting the `kF` term to something other
   /// than its default zero value. The resulting constraint on the motion will
@@ -351,7 +319,6 @@
   /// refer to [Anitescu 1997] for a more thorough explanation of this
   /// constraint; the full constraint equation is presented only to elucidate
   /// the purpose of the kᶠ term.
->>>>>>> 34f912c7
   /// @{
 
   /// An operator that performs the multiplication F⋅v. The default operator
@@ -364,29 +331,19 @@
   /// generalized forces.
   std::function<VectorX<T>(const VectorX<T>&)> F_transpose_mult;
 
-<<<<<<< HEAD
-=======
   /// This ℝʸʳ vector is the vector kᶠ(t,q,v) defined above.
   VectorX<T> kF;
   /// @}
 
->>>>>>> 34f912c7
   /// @name Data for unilateral constraints at the velocity level
   /// Problem data for unilateral constraints of functions of system
   /// velocity, where the constraint can be formulated as:<pre>
   /// 0 ≤ L(q)⋅v + kᴸ(t,q)  ⊥  fᶜ ≥ 0
   /// </pre>
-<<<<<<< HEAD
-  /// which means that the constraint c(q,v) ≡ L(q)⋅v + kᴸ(t,q) is coupled
-  /// to an impulsive force constraint (fᶜ ≥ 0) and a complementarity constraint
-  /// fᶜ⋅(L⋅v + kᴸ(t,q)) = 0, meaning that the constraint can apply no force
-  /// if it is inactive (i.e., if c(q,v) is strictly greater than zero). L
-=======
   /// which means that the constraint ċ(q,v) ≡ L(q)⋅v + kᴸ(t,q) is coupled
   /// to an impulsive force constraint (fᶜ ≥ 0) and a complementarity constraint
   /// fᶜ⋅(L⋅v + kᴸ(t,q)) = 0, meaning that the constraint can apply no force
   /// if it is inactive (i.e., if ċ(q,v) is strictly greater than zero). L
->>>>>>> 34f912c7
   /// is defined as the ℝˢˣᵐ Jacobian matrix that transforms generalized
   /// velocities (v ∈ ℝᵐ) into the time derivatives of s unilateral constraint
   /// functions. The class of constraint functions naturally includes holonomic
