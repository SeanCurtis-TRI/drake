// clang-format: off
#include "drake/multibody/multibody_tree/multibody_tree.h"
// clang-format: on

#include <functional>
#include <memory>

#include <gtest/gtest.h>

#include "drake/common/eigen_autodiff_types.h"
<<<<<<< HEAD
=======
#include "drake/common/eigen_matrix_compare.h"
>>>>>>> 34f912c7
#include "drake/common/eigen_types.h"
#include "drake/math/autodiff.h"
#include "drake/math/autodiff_gradient.h"
#include "drake/multibody/benchmarks/acrobot/acrobot.h"
#include "drake/multibody/multibody_tree/fixed_offset_frame.h"
#include "drake/multibody/multibody_tree/revolute_mobilizer.h"
#include "drake/multibody/multibody_tree/rigid_body.h"
#include "drake/systems/framework/context.h"

namespace drake {
namespace multibody {
namespace {

const double kEpsilon = std::numeric_limits<double>::epsilon();

using benchmarks::Acrobot;
using Eigen::AngleAxisd;
using Eigen::Isometry3d;
using Eigen::Matrix2d;
using Eigen::Matrix3d;
using Eigen::Matrix4d;
using Eigen::Translation3d;
using Eigen::Vector2d;
using Eigen::Vector3d;
using Eigen::VectorXd;
using std::make_unique;
using std::unique_ptr;
using std::vector;
using systems::Context;

// Set of MultibodyTree tests for a double pendulum model.
// This double pendulum is similar to the acrobot model described in Section 3.1
// of the Underactuated Robotics notes available online at
// http://underactuated.csail.mit.edu/underactuated.html?chapter=3.
// The only difference is that this model has no actuation.
// This double pendulum is defined in the x-y plane with gravity acting in the
// negative y-axis direction.
// In this model the two links of the pendulum have the same length with their
// respective centers of mass located at the links' centroids.
//
// The schematic below shows the location and relationship of the frames defined
// by the model. A few comments:
//  - The pendulum moves in the x-y plane, with angles θ₁ and θ₂ defined
//    positive according to the right-hand-rule with the thumb aligned in the
//    z-direction.
//  - The body frames for each link are placed at their geometric center.
//  - The origin of the shoulder frames (Si and So) are coincident at all times.
//    So is aligned with Si for θ₁ = 0.
//  - The origin of the elbow frames (Ei and Eo) are coincident at all times.
//    Eo is aligned with Ei for θ₂ = 0.
//
//       y ^
//         | Si ≡ W World body frame.
//         +--> x  Shoulder inboard frame Si coincides with W.
//      X_SiSo(θ₁) Shoulder revolute mobilizer with generalized position θ₁.
//      +--+-----+
//      |  ^     |
//      |  | So  | Shoulder outboard frame So.
//      |  +-->  |
//      |        |
//      |  X_USo | Pose of So in U.
//      |        |
//      |  ^     |
//      |  | U   | Upper link body frame U.
//      |  +-->  |
//      |        |
//      |  X_UEi | Pose of Ei in U.
//      |        |
//      |  ^     |
//      |  | Ei  | Elbow inboard frame Ei.
//      |  +-->  |
//      +--------+
//      X_EiEo(θ₂) Elbow revolute mobilizer with generalized position θ₂.
//      +--+-----+
//      |  ^     |
//      |  |Eo/L | Elbow outboard frame Eo.
//      |  +-->  | Lower link's frame L is coincident with the elbow frame Eo.
//      |        |
//      |p_LoLcm | Position vector of the link's com measured from the link's
//      |        | frame origin Lo.
//      |  ^     |
//      |  | Lcm | Lower link's frame L shifted to its center of mass.
//      |  +-->  |
//      |        |
//      |        |
//      |        |
//      |        |
//      |        |
//      |        |
//      +--------+
class PendulumTests : public ::testing::Test {
 public:
  // Creates an "empty" MultibodyTree that only contains the "world" body and
  // world body frame.
  void SetUp() override {
    model_ = std::make_unique<MultibodyTree<double>>();

    // Retrieves the world body.
    world_body_ = &model_->get_world_body();
  }

  // Sets up the MultibodyTree model for a double pendulum. See this unit test's
  // class description for details.
  void CreatePendulumModel() {
    // Spatial inertia of the upper link about its frame U and expressed in U.
    Vector3d link1_com_U = Vector3d::Zero();  // U is at the link's COM.
    // Inertia for a thin rod with moment of inertia link1_Ic_ about the y axis.
    UnitInertia<double> G_U =
        UnitInertia<double>::StraightLine(link1_Ic_, Vector3d::UnitY());
    SpatialInertia<double> M_U(link1_mass_, link1_com_U, G_U);

    // Spatial inertia of the lower link about its frame L and expressed in L.
    Vector3d link2_com_L = Vector3d::Zero();  // L is at the link's COM.
    // Inertia for a thin rod with moment of inertia link2_Ic_ about the y axis.
    UnitInertia<double> G_Lcm =
        UnitInertia<double>::StraightLine(link2_Ic_, Vector3d::UnitY());
    // Spatial inertia about L's center of mass Lcm.
    SpatialInertia<double> M_Lcm(link2_mass_, link2_com_L, G_Lcm);
    // Since L's frame origin Lo is not at the the lower link's center of mass
    // Lcm, we must shift M_Lcm to obtain M_Lo.
    const Vector3d p_LoLcm(0.0, -half_link2_length_, 0.0);
    SpatialInertia<double> M_L = M_Lcm.Shift(-p_LoLcm);

    // Adds the upper and lower links of the pendulum.
    // Using: const BodyType& AddBody(std::unique_ptr<BodyType> body).
    upper_link_ =
        &model_->AddBody(make_unique<RigidBody<double>>(M_U));
    // Using: const BodyType<T>& AddBody(Args&&... args)
    lower_link_ = &model_->AddBody<RigidBody>(M_L);

    // The shoulder is the mobilizer that connects the world to the upper link.
    // Its inboard frame, Si, is the world frame. Its outboard frame, So, a
    // fixed offset frame on the upper link.
    shoulder_inboard_frame_ = &model_->get_world_frame();

    // The body frame of the upper link is U, and that of the lower link is L.
    // We will add a frame for the pendulum's shoulder. This will be the
    // shoulder's outboard frame So.
    // X_USo specifies the pose of the shoulder outboard frame So in the body
    // frame U of the upper link.
    // In this case the frame is created explicitly from the body frame of
    // upper_link.
    shoulder_outboard_frame_ =
        &model_->AddFrame<FixedOffsetFrame>(
            upper_link_->get_body_frame(), X_USo_);

    // The elbow is the mobilizer that connects upper and lower links.
    // Below we will create inboard and outboard frames associated with the
    // pendulum's elbow.
    // An inboard frame Ei is rigidly attached to the upper link. It is located
    // at y = -half_link_length_ in the frame of the upper link body.
    // X_UEi specifies the pose of the elbow inboard frame Ei in the body
    // frame U of the upper link.
    // In this case we create a frame using the FixedOffsetFrame::Create()
    // method taking a Body, i.e., creating a frame with a fixed offset from the
    // upper link body frame.
    elbow_inboard_frame_ =
        &model_->AddFrame<FixedOffsetFrame>(*upper_link_, X_UEi_);

    // To make this test a bit more interesting, we define the lower link's
    // frame L to be coincident with the elbow's outboard frame. Therefore,
    // Lo != Lcm.
    elbow_outboard_frame_ = &lower_link_->get_body_frame();

    // Adds the shoulder and elbow mobilizers of the pendulum.
    // Using:
    //  const Mobilizer& AddMobilizer(std::unique_ptr<MobilizerType> mobilizer).
    shoulder_mobilizer_ =
        &model_->AddMobilizer(
            make_unique<RevoluteMobilizer<double>>(
                *shoulder_inboard_frame_, *shoulder_outboard_frame_,
                Vector3d::UnitZ() /*revolute axis*/));
    // Using: const MobilizerType<T>& AddMobilizer(Args&&... args)
    elbow_mobilizer_ = &model_->AddMobilizer<RevoluteMobilizer>(
        *elbow_inboard_frame_, *elbow_outboard_frame_,
        Vector3d::UnitZ() /*revolute axis*/);
  }

  // Helper method to extract a pose from the position kinematics.
  // TODO(amcastro-tri):
  // Replace this by a method Body<T>::get_pose_in_world(const Context<T>&)
  // when we can place cache entries in the context.
  template <typename T>
  const Isometry3<T>& get_body_pose_in_world(
      const PositionKinematicsCache<T>& pc,
      const Body<T>& body) const {
    const MultibodyTreeTopology& topology = model_->get_topology();
    // Cache entries are accessed by BodyNodeIndex for fast traversals.
    return pc.get_X_WB(topology.get_body(body.get_index()).body_node);
  }

  // Helper method to extract spatial velocity from the velocity kinematics
  // cache.
  // TODO(amcastro-tri):
  // Replace this by a method
  // Body<T>::get_spatial_velocity_in_world(const Context<T>&)
  // when we can place cache entries in the context.
  const SpatialVelocity<double>& get_body_spatial_velocity_in_world(
      const VelocityKinematicsCache<double>& vc,
      const Body<double>& body) const {
    const MultibodyTreeTopology& topology = model_->get_topology();
    // Cache entries are accessed by BodyNodeIndex for fast traversals.
    return vc.get_V_WB(topology.get_body(body.get_index()).body_node);
  }

  // Helper method to extract spatial acceleration from the acceleration
  // kinematics cache.
  // TODO(amcastro-tri):
  // Replace this by a method
  // Body<T>::get_spatial_acceleration_in_world(const Context<T>&)
  // when we can place cache entries in the context.
  const SpatialAcceleration<double>& get_body_spatial_acceleration_in_world(
      const AccelerationKinematicsCache<double>& ac,
      const Body<double>& body) const {
    const MultibodyTreeTopology& topology = model_->get_topology();
    // Cache entries are accessed by BodyNodeIndex for fast traversals.
    return ac.get_A_WB(topology.get_body(body.get_index()).body_node);
  }

 protected:
  // For testing only so that we can retrieve/set (future to be) cache entries,
  // this method initializes the poses of each link in the position kinematics
  // cache.
  void SetPendulumPoses(PositionKinematicsCache<double>* pc) {
    pc->get_mutable_X_WB(BodyNodeIndex(1)) = X_WL_;
  }

  std::unique_ptr<MultibodyTree<double>> model_;
  const Body<double>* world_body_;
  // Bodies:
  const RigidBody<double>* upper_link_;
  const RigidBody<double>* lower_link_;
  // Frames:
  const BodyFrame<double>* shoulder_inboard_frame_;
  const FixedOffsetFrame<double>* shoulder_outboard_frame_;
  const FixedOffsetFrame<double>* elbow_inboard_frame_;
  const Frame<double>* elbow_outboard_frame_;
  // Mobilizers:
  const RevoluteMobilizer<double>* shoulder_mobilizer_;
  const RevoluteMobilizer<double>* elbow_mobilizer_;
  // Pendulum parameters:
  const double link1_length_ = 1.0;
  const double link1_mass_ = 1.0;
  // Unit inertia about an axis perpendicular to the rod for link1.
  const double link1_Ic_ = .083;
  const double link2_length_ = 2.0;
  const double link2_mass_ = 1.0;
  // Unit inertia about an axis perpendicular to the rod for link2.
  const double link2_Ic_ = .33;
  const double half_link1_length_ = link1_length_ / 2;
  const double half_link2_length_ = link2_length_ / 2;
  // Acceleration of gravity at Earth's surface.
  const double acceleration_of_gravity_ = 9.81;
  // Poses:
  // Desired pose of the lower link frame L in the world frame W.
  const Isometry3d X_WL_{Translation3d(0.0, -half_link1_length_, 0.0)};
  // Pose of the shoulder outboard frame So in the upper link frame U.
  const Isometry3d X_USo_{Translation3d(0.0, half_link1_length_, 0.0)};
  // Pose of the elbow inboard frame Ei in the upper link frame U.
  const Isometry3d X_UEi_{Translation3d(0.0, -half_link1_length_, 0.0)};
  // Pose of the elbow outboard frame Eo in the lower link frame L.
  const Isometry3d X_LEo_{Translation3d(0.0, half_link2_length_, 0.0)};
};

TEST_F(PendulumTests, CreateModelBasics) {
  // Initially there is only one body, the world.
  EXPECT_EQ(model_->get_num_bodies(), 1);
  // And there is only one frame, the world frame.
  EXPECT_EQ(model_->get_num_frames(), 1);

  CreatePendulumModel();

  // Verifies the number of multibody elements is correct.
  EXPECT_EQ(model_->get_num_bodies(), 3);
  EXPECT_EQ(model_->get_num_frames(), 5);
  EXPECT_EQ(model_->get_num_mobilizers(), 2);

  // Check that frames are associated with the correct bodies.
  EXPECT_EQ(
      shoulder_inboard_frame_->get_body().get_index(),
      world_body_->get_index());
  EXPECT_EQ(
      shoulder_outboard_frame_->get_body().get_index(),
      upper_link_->get_index());
  EXPECT_EQ(
      elbow_inboard_frame_->get_body().get_index(), upper_link_->get_index());
  EXPECT_EQ(
      elbow_outboard_frame_->get_body().get_index(), lower_link_->get_index());

  // Checks that mobilizers connect the right frames.
  EXPECT_EQ(shoulder_mobilizer_->get_inboard_frame().get_index(),
            world_body_->get_body_frame().get_index());
  EXPECT_EQ(shoulder_mobilizer_->get_outboard_frame().get_index(),
            shoulder_outboard_frame_->get_index());
  EXPECT_EQ(elbow_mobilizer_->get_inboard_frame().get_index(),
            elbow_inboard_frame_->get_index());
  EXPECT_EQ(elbow_mobilizer_->get_outboard_frame().get_index(),
            elbow_outboard_frame_->get_index());

  // Checks that mobilizers connect the right bodies.
  EXPECT_EQ(shoulder_mobilizer_->get_inboard_body().get_index(),
            world_body_->get_index());
  EXPECT_EQ(shoulder_mobilizer_->get_outboard_body().get_index(),
            upper_link_->get_index());
  EXPECT_EQ(elbow_mobilizer_->get_inboard_body().get_index(),
            upper_link_->get_index());
  EXPECT_EQ(elbow_mobilizer_->get_outboard_body().get_index(),
            lower_link_->get_index());

  // Checks we can retrieve the body associated with a frame.
  EXPECT_EQ(&shoulder_inboard_frame_->get_body(), world_body_);
  EXPECT_EQ(&shoulder_outboard_frame_->get_body(), upper_link_);
  EXPECT_EQ(&elbow_inboard_frame_->get_body(), upper_link_);
  EXPECT_EQ(&elbow_outboard_frame_->get_body(), lower_link_);

  // Checks we can request inboard/outboard bodies to a mobilizer.
  EXPECT_EQ(&shoulder_mobilizer_->get_inboard_body(), world_body_);
  EXPECT_EQ(&shoulder_mobilizer_->get_outboard_body(), upper_link_);
  EXPECT_EQ(&elbow_mobilizer_->get_inboard_body(), upper_link_);
  EXPECT_EQ(&elbow_mobilizer_->get_outboard_body(), lower_link_);

  // Request revolute mobilizers' axes.
  EXPECT_EQ(shoulder_mobilizer_->get_revolute_axis(), Vector3d::UnitZ());
  EXPECT_EQ(elbow_mobilizer_->get_revolute_axis(), Vector3d::UnitZ());
}

// Frame indexes are assigned by MultibodyTree. The number of frames
// equals the number of body frames (one per body) plus the number of
// additional frames added to the system (like FixedOffsetFrame objects).
// Frames are indexed in the order they are added to the MultibodyTree model.
// The order of the frames and their indexes is an implementation detail that
// users do not need to know about. Therefore this unit test would need to
// change in the future if we decide to change the "internal detail" on how we
// assign these indexes.
TEST_F(PendulumTests, Indexes) {
  CreatePendulumModel();
  EXPECT_EQ(shoulder_inboard_frame_->get_index(), FrameIndex(0));
  EXPECT_EQ(upper_link_->get_body_frame().get_index(), FrameIndex(1));
  EXPECT_EQ(lower_link_->get_body_frame().get_index(), FrameIndex(2));
  EXPECT_EQ(shoulder_outboard_frame_->get_index(), FrameIndex(3));
  EXPECT_EQ(elbow_inboard_frame_->get_index(), FrameIndex(4));
  EXPECT_EQ(elbow_outboard_frame_->get_index(), FrameIndex(2));
}

// Asserts that the Finalize() stage is successful and that re-finalization is
// not allowed.
TEST_F(PendulumTests, Finalize) {
  CreatePendulumModel();
  // Finalize() stage.
  EXPECT_FALSE(model_->topology_is_valid());  // Not valid before Finalize().
  EXPECT_NO_THROW(model_->Finalize());
  EXPECT_TRUE(model_->topology_is_valid());  // Valid after Finalize().

  // Asserts that no more multibody elements can be added after finalize.
  SpatialInertia<double> M_Bo_B;
  EXPECT_THROW(model_->AddBody<RigidBody>(M_Bo_B), std::logic_error);
  EXPECT_THROW(model_->AddFrame<FixedOffsetFrame>(*lower_link_, X_LEo_),
               std::logic_error);
  EXPECT_THROW(model_->AddMobilizer<RevoluteMobilizer>(
      *shoulder_inboard_frame_, *shoulder_outboard_frame_,
      Vector3d::UnitZ()), std::logic_error);

  // Asserts re-finalization is not allowed.
  EXPECT_THROW(model_->Finalize(), std::logic_error);
}

// This is an experiment with std::reference_wrapper to show that we can save
// bodies in an array of references.
TEST_F(PendulumTests, StdReferenceWrapperExperiment) {
  // Initially there is only one body, the world.
  EXPECT_EQ(model_->get_num_bodies(), 1);
  // And there is only one frame, the world frame.
  EXPECT_EQ(model_->get_num_frames(), 1);
  CreatePendulumModel();

  // Vector of references.
  vector<std::reference_wrapper<const Body<double>>> bodies;
  bodies.push_back(*world_body_);
  bodies.push_back(*upper_link_);
  bodies.push_back(*lower_link_);

  // Verify that vector "bodies" effectively holds valid references to the
  // actual body elements in the tree.
  // In addition, since these tests compare actual memory addresses, they
  // ensure that bodies were not copied instead.
  // Unfortunately we need the ugly get() method since operator.() is not
  // overloaded.
  EXPECT_EQ(&bodies[world_body_->get_index()].get(), world_body_);
  EXPECT_EQ(&bodies[upper_link_->get_index()].get(), upper_link_);
  EXPECT_EQ(&bodies[lower_link_->get_index()].get(), lower_link_);
}

TEST_F(PendulumTests, CreateContext) {
  CreatePendulumModel();

  // Verifies the number of multibody elements is correct. In this case:
  // - world_
  // - upper_link_
  // - lower_link_
  EXPECT_EQ(model_->get_num_bodies(), 3);

  // Verify we cannot create a Context until we have a valid topology.
  EXPECT_FALSE(model_->topology_is_valid());  // Not valid before Finalize().
  EXPECT_THROW(model_->CreateDefaultContext(), std::logic_error);

  // Finalize() stage.
  EXPECT_NO_THROW(model_->Finalize());
  EXPECT_TRUE(model_->topology_is_valid());  // Valid after Finalize().

  // Create Context.
  std::unique_ptr<Context<double>> context;
  EXPECT_NO_THROW(context = model_->CreateDefaultContext());

  // Tests MultibodyTreeContext accessors.
  auto mbt_context =
      dynamic_cast<MultibodyTreeContext<double>*>(context.get());
  ASSERT_TRUE(mbt_context != nullptr);

  // Verifies the correct number of generalized positions and velocities.
  EXPECT_EQ(mbt_context->get_positions().size(), 2);
  EXPECT_EQ(mbt_context->get_mutable_positions().size(), 2);
  EXPECT_EQ(mbt_context->get_velocities().size(), 2);
  EXPECT_EQ(mbt_context->get_mutable_velocities().size(), 2);

  // Verifies methods to retrieve fixed-sized segments of the state.
  EXPECT_EQ(mbt_context->get_state_segment<1>(1).size(), 1);
  EXPECT_EQ(mbt_context->get_mutable_state_segment<1>(1).size(), 1);

  // Set the poses of each body in the position kinematics cache to have an
  // arbitrary value that we can use for unit testing. In practice the poses in
  // the position kinematics will be the result of a position kinematics update
  // and will live in the context as a cache entry.
  PositionKinematicsCache<double> pc(model_->get_topology());
  SetPendulumPoses(&pc);

  // Retrieve body poses from position kinematics cache.
  const Isometry3d &X_WW = get_body_pose_in_world(pc, *world_body_);
  const Isometry3d &X_WLu = get_body_pose_in_world(pc, *upper_link_);

  // Asserts that the retrieved poses match with the ones specified by the unit
  // test method SetPendulumPoses().
  EXPECT_TRUE(X_WW.matrix().isApprox(Matrix4d::Identity()));
  EXPECT_TRUE(X_WLu.matrix().isApprox(X_WL_.matrix()));
}

// Unit test fixture to verify the correctness of MultibodyTree methods for
// computing kinematics. This fixture uses the reference solution provided by
// benchmarks::Acrobot.
class PendulumKinematicTests : public PendulumTests {
 public:
  void SetUp() override {
    PendulumTests::SetUp();
    CreatePendulumModel();
    model_->Finalize();
    context_ = model_->CreateDefaultContext();
    mbt_context_ =
        dynamic_cast<MultibodyTreeContext<double>*>(context_.get());
  }

  /// Verifies that we can compute the mass matrix of the system using inverse
  /// dynamics.
  /// The result from inverse dynamics is the vector of generalized forces:
  ///   tau = M(q) * vdot + C(q, v) * v
  /// where q and v are the generalized positions and velocities, respectively.
  /// When v = 0 the Coriolis and gyroscopic forces term C(q, v) * v is zero.
  /// Therefore the i-th column of M(q) can be obtained performing inverse
  /// dynamics with an acceleration vector vdot = e_i, with e_i the i-th vector
  /// in the standard basis of ℝ²:
  ///   tau = Hi(q) = M(q) * e_i
  /// where Hi(q) is the i-th column in M(q).
  ///
  /// The solution is verified against the independent benchmark from
  /// drake::multibody::benchmarks::Acrobot.
  void VerifyMassMatrixViaInverseDynamics(
      double shoulder_angle, double elbow_angle) {
    Vector2d q(shoulder_angle, elbow_angle);
    Vector2d v = Vector2d::Zero();
    Vector2d vdot;

    Matrix2d H;

    vdot = Vector2d::UnitX();  // First column of M(q).
    H.col(0) = VerifyInverseDynamics(q, v, vdot);

    vdot = Vector2d::UnitY();  // Second column of M(q).
    H.col(1) = VerifyInverseDynamics(q, v, vdot);

    Matrix2d H_expected = acrobot_benchmark_.CalcMassMatrix(elbow_angle);
    EXPECT_TRUE(H.isApprox(H_expected, 5 * kEpsilon));
  }

  /// Verifies the results from MultibodyTree::CalcInverseDynamics() for a
  /// number of state configurations against the independently coded
  /// implementation in drake::multibody::benchmarks::Acrobot.
  void VerifyCoriolisTermViaInverseDynamics(
      double shoulder_angle, double elbow_angle) {
    Vector2d q(shoulder_angle, elbow_angle);
    Vector2d v;
    Vector2d vdot = Vector2d::Zero();

    v = Vector2d::Zero();  // C(q, v) = 0 for v = 0.
    VerifyInverseDynamics(q, v, vdot);

    v = Vector2d::UnitX();  // First column of C(q, e_1) times e_1.
    VerifyInverseDynamics(q, v, vdot);

    v = Vector2d::UnitY();  // Second column of C(q, e_2) times e_2.
    VerifyInverseDynamics(q, v, vdot);

    v = Vector2d::Ones();  // Both velocities are non-zero.
    VerifyInverseDynamics(q, v, vdot);
  }

<<<<<<< HEAD
=======
  /// This method verifies the correctness of
  /// MultibodyTree::CalcForceElementsContribution() to compute the vector of
  /// generalized forces due to gravity.
  /// Generalized forces due to gravity are a function of positions only and are
  /// denoted by G(q).
  /// The solution is verified against the independent benchmark from
  /// drake::multibody::benchmarks::Acrobot.
  Vector2d VerifyGravityTerm(
      const Eigen::Ref<const VectorXd>& q) const {
    DRAKE_DEMAND(q.size() == model_->get_num_positions());

    // This is the minimum factor of the machine precision within which these
    // tests pass. This factor incorporates an additional factor of two (2) to
    // be on the safe side on other architectures (particularly in Macs).
    const int kEpsilonFactor = 5;
    const double kTolerance = kEpsilonFactor * kEpsilon;

    const double shoulder_angle =  q(0);
    const double elbow_angle =  q(1);

    PositionKinematicsCache<double> pc(model_->get_topology());
    VelocityKinematicsCache<double> vc(model_->get_topology());
    // Even though G(q) only depends on positions, other velocity dependent
    // forces (for instance damping) could depend on velocities. Therefore we
    // set the velocity kinematics cache entries to zero so that only G(q) gets
    // computed (at least for this pendulum model that only includes gravity
    // and damping).
    vc.InitializeToZero();

    // ======================================================================
    // Compute position kinematics.
    shoulder_mobilizer_->set_angle(context_.get(), shoulder_angle);
    elbow_mobilizer_->set_angle(context_.get(), elbow_angle);
    model_->CalcPositionKinematicsCache(*context_, &pc);

    // ======================================================================
    // Compute inverse dynamics. Add applied forces due to gravity.

    // Spatial force on the upper link due to gravity.
    const SpatialForce<double> F_U_W =
        SpatialForce<double>(
            Vector3d::Zero(),
            -link1_mass_ * acceleration_of_gravity_ * Vector3d::UnitY());

    // Spatial force on the lower link due to gravity.
    const SpatialForce<double> F_Lcm_W =
        SpatialForce<double>(
            Vector3d::Zero(),
            -link2_mass_ * acceleration_of_gravity_ * Vector3d::UnitY());
    // Obtain the position of the lower link's center of mass.
    const Isometry3d& X_WL = get_body_pose_in_world(pc, *lower_link_);
    const Matrix3d R_WL = X_WL.rotation();
    const Vector3d p_LoLcm_L = lower_link_->get_default_com();
    const Vector3d p_LoLcm_W = R_WL * p_LoLcm_L;
    const SpatialForce<double> F_L_W = F_Lcm_W.Shift(-p_LoLcm_W);

    // Output vector of generalized forces.
    VectorXd tau(model_->get_num_velocities());
    // Input vector of applied generalized forces.
    VectorXd tau_applied(model_->get_num_velocities());

    vector<SpatialForce<double>> F_Bo_W_array(model_->get_num_bodies());
    F_Bo_W_array[upper_link_->get_node_index()] = F_U_W;
    F_Bo_W_array[lower_link_->get_node_index()] = F_L_W;

    // Output vector of spatial forces for each body B at their inboard
    // frame Mo, expressed in the world W.
    vector<SpatialForce<double>> F_BMo_W_array(model_->get_num_bodies());

    // ======================================================================
    // Compute expected values using the acrobot benchmark.
    const Vector2d G_expected = acrobot_benchmark_.CalcGravityVector(
        shoulder_angle, elbow_angle);

    // ======================================================================
    // Notice that we do not need to allocate extra memory since both
    // F_Bo_W_array and tau can be used as input and output arguments. However,
    // the data given at input is lost on output. A user might choose then to
    // have separate input/output arrays.
    const VectorXd vdot = VectorXd::Zero(model_->get_num_velocities());
    vector<SpatialAcceleration<double>> A_WB_array(model_->get_num_bodies());

    // Try first using different arrays for input/ouput:
    // Initialize output to garbage, it should not affect the results.
    tau.setConstant(std::numeric_limits<double>::quiet_NaN());
    tau_applied.setZero();
    model_->CalcInverseDynamics(
        *context_, pc, vc, vdot, F_Bo_W_array, tau_applied,
        &A_WB_array, &F_BMo_W_array, &tau);
    EXPECT_TRUE(tau.isApprox(G_expected, kTolerance));

    // Now try using the same arrays for input/output (input data F_Bo_W_array
    // will get overwritten through the output argument).
    tau_applied.setZero();  // This will now get overwritten.
    model_->CalcInverseDynamics(
        *context_, pc, vc, vdot, F_Bo_W_array, tau_applied,
        &A_WB_array, &F_Bo_W_array, &tau_applied);
    EXPECT_TRUE(tau.isApprox(G_expected, kTolerance));
    return tau;
  }

>>>>>>> 34f912c7
  /// Given the transformation `X_AB` between two frames A and B and its time
  /// derivative in frame A `Xdot_AB`, this method computes the spatial velocity
  /// `V_AB` of frame B as measured and expressed in A.
  static SpatialVelocity<double> ComputeSpatialVelocityFromXdot(
      const Matrix4d& X_AB, const Matrix4d& X_AB_dot) {
    const Matrix3d R_AB = X_AB.topLeftCorner(3, 3);
    const Matrix3d R_AB_dot = X_AB_dot.topLeftCorner(3, 3);
    // Compute cross product matrix w_ABx = [w_AB].
    Matrix3d w_ABx = R_AB_dot * R_AB.transpose();
    // Take the average to take into account both upper and lower parts.
    w_ABx = (w_ABx - w_ABx.transpose()) / 2.0;
    // Extract angular velocity vector.
    Vector3d w_AB(w_ABx(2, 1), w_ABx(0, 2), w_ABx(1, 0));
    // Extract linear velocity vector.
    Vector3d v_AB = X_AB_dot.col(3).head(3);
    return SpatialVelocity<double>(w_AB, v_AB);
  }

 protected:
  std::unique_ptr<Context<double>> context_;
  MultibodyTreeContext<double>* mbt_context_;
  // Reference benchmark for verification.
  Acrobot<double> acrobot_benchmark_{
      Vector3d::UnitZ() /* Plane normal */, Vector3d::UnitY() /* Up vector */,
      link1_mass_, link2_mass_,
      link1_length_, link2_length_, half_link1_length_, half_link2_length_,
      link1_Ic_, link2_Ic_};

 private:
  // This method verifies the correctness of
  // MultibodyTree::CalcInverseDynamics() to compute the generalized forces that
  // would need to be applied in order to attain the generalized accelerations
  // vdot.
  // The generalized accelerations are given by:
  //   tau = M(q) * vdot + C(q, v) * v
  // where q and v are the generalized positions and velocities, respectively.
  // These, together with the generalized accelerations vdot are inputs to this
  // method.
  // The solution is verified against the independent benchmark from
  // drake::multibody::benchmarks::Acrobot.
  Vector2d VerifyInverseDynamics(
      const Eigen::Ref<const VectorXd>& q,
      const Eigen::Ref<const VectorXd>& v,
      const Eigen::Ref<const VectorXd>& vdot) const {
    DRAKE_DEMAND(q.size() == model_->get_num_positions());
    DRAKE_DEMAND(v.size() == model_->get_num_velocities());
    DRAKE_DEMAND(vdot.size() == model_->get_num_velocities());

    // This is the minimum factor of the machine precision within which these
    // tests pass. This factor incorporates an additional factor of two (2) to
    // be on the safe side on other architectures (particularly in Macs).
    const int kEpsilonFactor = 30;
    const double kTolerance = kEpsilonFactor * kEpsilon;

    const double shoulder_angle =  q(0);
    const double elbow_angle =  q(1);

    const double shoulder_angle_rate = v(0);
    const double elbow_angle_rate = v(1);

    PositionKinematicsCache<double> pc(model_->get_topology());
    VelocityKinematicsCache<double> vc(model_->get_topology());

    // ======================================================================
    // Compute position kinematics.
    shoulder_mobilizer_->set_angle(context_.get(), shoulder_angle);
    elbow_mobilizer_->set_angle(context_.get(), elbow_angle);
    model_->CalcPositionKinematicsCache(*context_, &pc);

    // ======================================================================
    // Compute velocity kinematics.
    shoulder_mobilizer_->set_angular_rate(context_.get(), shoulder_angle_rate);
    elbow_mobilizer_->set_angular_rate(context_.get(), elbow_angle_rate);
    model_->CalcVelocityKinematicsCache(*context_, pc, &vc);

    // ======================================================================
    // Compute inverse dynamics.
    VectorXd tau(model_->get_num_velocities());
    vector<SpatialAcceleration<double>> A_WB_array(model_->get_num_bodies());
    vector<SpatialForce<double>> F_BMo_W_array(model_->get_num_bodies());
    model_->CalcInverseDynamics(*context_, pc, vc, vdot, {}, VectorXd(),
                                &A_WB_array, &F_BMo_W_array, &tau);

    // ======================================================================
    // Compute acceleration kinematics.
    AccelerationKinematicsCache<double> ac(model_->get_topology());
    model_->CalcAccelerationKinematicsCache(*context_, pc, vc, vdot, &ac);

    // From acceleration kinematics.
    const SpatialAcceleration<double>& A_WUcm_ac =
        get_body_spatial_acceleration_in_world(ac, *upper_link_);
    const SpatialAcceleration<double>& A_WL_ac =
        get_body_spatial_acceleration_in_world(ac, *lower_link_);
    // From inverse dynamics.
    const SpatialAcceleration<double>& A_WUcm_id =
        A_WB_array[upper_link_->get_node_index()];
    const SpatialAcceleration<double>& A_WL_id =
        A_WB_array[lower_link_->get_node_index()];
    EXPECT_TRUE(A_WUcm_id.IsApprox(A_WUcm_ac, kTolerance));
    EXPECT_TRUE(A_WL_id.IsApprox(A_WL_ac, kTolerance));

    // ======================================================================
    // Compute expected values using the acrobot benchmark.
    const Vector2d C_expected = acrobot_benchmark_.CalcCoriolisVector(
        shoulder_angle, elbow_angle, shoulder_angle_rate, elbow_angle_rate);
    const Matrix2d H = acrobot_benchmark_.CalcMassMatrix(elbow_angle);
    const Vector2d tau_expected = H * vdot + C_expected;

    EXPECT_TRUE(CompareMatrices(tau, tau_expected, kTolerance,
                                MatrixCompareType::relative));
    return tau;
  }
};

// Verify the correctness of method MultibodyTree::CalcPositionKinematicsCache()
// comparing the computed results the reference solution provided by
// benchmarks::Acrobot.
TEST_F(PendulumKinematicTests, CalcPositionKinematics) {
  // This is the minimum factor of the machine precision within which these
  // tests pass.
  const int kEpsilonFactor = 3;
  const double kTolerance = kEpsilonFactor * kEpsilon;

  // By default CreateDefaultContext() sets mobilizer to their zero
  // configuration.
  EXPECT_EQ(shoulder_mobilizer_->get_angle(*context_), 0.0);
  EXPECT_EQ(elbow_mobilizer_->get_angle(*context_), 0.0);

  // Test mobilizer's setter/getters.
  shoulder_mobilizer_->set_angle(context_.get(), M_PI);
  EXPECT_EQ(shoulder_mobilizer_->get_angle(*context_), M_PI);
  shoulder_mobilizer_->set_zero_configuration(context_.get());
  EXPECT_EQ(shoulder_mobilizer_->get_angle(*context_), 0.0);

  PositionKinematicsCache<double> pc(model_->get_topology());

  const int num_angles = 50;
  const double kDeltaAngle = 2 * M_PI / (num_angles - 1.0);
  for (double ishoulder = 0; ishoulder < num_angles; ++ishoulder) {
    const double shoulder_angle = -M_PI + ishoulder * kDeltaAngle;
    for (double ielbow = 0; ielbow < num_angles; ++ielbow) {
      const double elbow_angle = -M_PI + ielbow * kDeltaAngle;

      shoulder_mobilizer_->set_angle(context_.get(), shoulder_angle);
      EXPECT_EQ(shoulder_mobilizer_->get_angle(*context_), shoulder_angle);
      elbow_mobilizer_->set_angle(context_.get(), elbow_angle);
      EXPECT_EQ(elbow_mobilizer_->get_angle(*context_), elbow_angle);

      // Verify this matches the corresponding entries in the context.
      EXPECT_EQ(mbt_context_->get_positions()(0), shoulder_angle);
      EXPECT_EQ(mbt_context_->get_positions()(1), elbow_angle);

      model_->CalcPositionKinematicsCache(*context_, &pc);

      // Indexes to the BodyNode objects associated with each mobilizer.
      const BodyNodeIndex shoulder_node =
          shoulder_mobilizer_->get_topology().body_node;
      const BodyNodeIndex elbow_node =
          elbow_mobilizer_->get_topology().body_node;

      // Expected poses of the outboard frames measured in the inboard frame.
      Isometry3d X_SiSo(AngleAxisd(shoulder_angle, Vector3d::UnitZ()));
      Isometry3d X_EiEo(AngleAxisd(elbow_angle, Vector3d::UnitZ()));

      // Verify the values in the position kinematics cache.
      EXPECT_TRUE(pc.get_X_FM(shoulder_node).matrix().isApprox(
          X_SiSo.matrix()));
      EXPECT_TRUE(pc.get_X_FM(elbow_node).matrix().isApprox(
          X_EiEo.matrix()));

      // Verify that both, const and mutable versions point to the same address.
      EXPECT_EQ(&pc.get_X_FM(shoulder_node),
                &pc.get_mutable_X_FM(shoulder_node));
      EXPECT_EQ(&pc.get_X_FM(elbow_node),
                &pc.get_mutable_X_FM(elbow_node));

      // Retrieve body poses from position kinematics cache.
      const Isometry3d& X_WW = get_body_pose_in_world(pc, *world_body_);
      const Isometry3d& X_WU = get_body_pose_in_world(pc, *upper_link_);
      const Isometry3d& X_WL = get_body_pose_in_world(pc, *lower_link_);

      const Isometry3d X_WU_expected =
          acrobot_benchmark_.CalcLink1PoseInWorldFrame(shoulder_angle);

      const Isometry3d X_WL_expected =
          acrobot_benchmark_.CalcElbowOutboardFramePoseInWorldFrame(
              shoulder_angle, elbow_angle);

      // Asserts that the retrieved poses match with the ones specified by the
      // unit test method SetPendulumPoses().
      EXPECT_TRUE(X_WW.matrix().isApprox(Matrix4d::Identity(), kTolerance));
      EXPECT_TRUE(X_WU.matrix().isApprox(X_WU_expected.matrix(), kTolerance));
      EXPECT_TRUE(X_WL.matrix().isApprox(X_WL_expected.matrix(), kTolerance));
    }
  }
}

TEST_F(PendulumKinematicTests, CalcVelocityAndAccelerationKinematics) {
  // This is the minimum factor of the machine precision within which these
  // tests pass. There is an additional factor of two (2) to be on the safe side
  // on other architectures (particularly in Macs).
<<<<<<< HEAD
  const int kEpsilonFactor = 20;
=======
  const int kEpsilonFactor = 30;
>>>>>>> 34f912c7
  const double kTolerance = kEpsilonFactor * kEpsilon;

  PositionKinematicsCache<double> pc(model_->get_topology());
  VelocityKinematicsCache<double> vc(model_->get_topology());
  AccelerationKinematicsCache<double> ac(model_->get_topology());

  const int num_angles = 50;
  const double kDeltaAngle = 2 * M_PI / (num_angles - 1.0);
  for (double ishoulder = 0; ishoulder < num_angles; ++ishoulder) {
    const double shoulder_angle = -M_PI + ishoulder * kDeltaAngle;
    for (double ielbow = 0; ielbow < num_angles; ++ielbow) {
      const double elbow_angle = -M_PI + ielbow * kDeltaAngle;

      // ======================================================================
      // Compute position kinematics.
      shoulder_mobilizer_->set_angle(context_.get(), shoulder_angle);
      elbow_mobilizer_->set_angle(context_.get(), elbow_angle);
      model_->CalcPositionKinematicsCache(*context_, &pc);

      // Obtain the lower link center of mass to later shift its computed
      // spatial velocity and acceleration to the center of mass frame for
      // comparison with the benchmark.
      const Isometry3d& X_WL = get_body_pose_in_world(pc, *lower_link_);
      const Matrix3d R_WL = X_WL.rotation();
      const Vector3d p_LoLcm_L = lower_link_->get_default_com();
      const Vector3d p_LoLcm_W = R_WL * p_LoLcm_L;

      // ======================================================================
      // Compute velocity kinematics

      // Set the shoulder's angular velocity.
      const double shoulder_angle_rate = 1.0;
      shoulder_mobilizer_->set_angular_rate(context_.get(),
                                            shoulder_angle_rate);
      EXPECT_EQ(shoulder_mobilizer_->get_angular_rate(*context_),
                shoulder_angle_rate);

      // Set the elbow's angular velocity.
      const double elbow_angle_rate = -0.5;
      elbow_mobilizer_->set_angular_rate(context_.get(),
                                         elbow_angle_rate);
      EXPECT_EQ(elbow_mobilizer_->get_angular_rate(*context_),
                elbow_angle_rate);
      model_->CalcVelocityKinematicsCache(*context_, pc, &vc);

      // Retrieve body spatial velocities from velocity kinematics cache.
      const SpatialVelocity<double>& V_WUcm =
          get_body_spatial_velocity_in_world(vc, *upper_link_);
      const SpatialVelocity<double>& V_WL =
          get_body_spatial_velocity_in_world(vc, *lower_link_);
      // Obtain the lower link's center of mass frame spatial velocity by
      // shifting V_WL:
      const SpatialVelocity<double> V_WLcm = V_WL.Shift(p_LoLcm_W);

      const SpatialVelocity<double> V_WUcm_expected(
          acrobot_benchmark_.CalcLink1SpatialVelocityInWorldFrame(
              shoulder_angle, shoulder_angle_rate));
      const SpatialVelocity<double> V_WLcm_expected(
          acrobot_benchmark_.CalcLink2SpatialVelocityInWorldFrame(
              shoulder_angle, elbow_angle,
              shoulder_angle_rate, elbow_angle_rate));

      EXPECT_TRUE(V_WUcm.IsApprox(V_WUcm_expected, kTolerance));
      EXPECT_TRUE(V_WLcm.IsApprox(V_WLcm_expected, kTolerance));

      // ======================================================================
      // Compute acceleration kinematics
      // Test a number of acceleration configurations.
      // For zero vdot:
      VectorX<double> vdot(2);  // Vector of generalized accelerations.
      vdot = VectorX<double>::Zero(2);

      model_->CalcAccelerationKinematicsCache(*context_, pc, vc, vdot, &ac);

      // Retrieve body spatial accelerations from acceleration kinematics cache.
      SpatialAcceleration<double> A_WUcm =
          get_body_spatial_acceleration_in_world(ac, *upper_link_);
      SpatialAcceleration<double> A_WL =
          get_body_spatial_acceleration_in_world(ac, *lower_link_);
      // Obtain the lower link's center of mass frame spatial acceleration by
      // shifting A_WL:
      const Vector3d& w_WL = V_WL.rotational();
      SpatialAcceleration<double> A_WLcm = A_WL.Shift(p_LoLcm_W, w_WL);

      SpatialAcceleration<double> A_WUcm_expected(
          acrobot_benchmark_.CalcLink1SpatialAccelerationInWorldFrame(
              shoulder_angle, shoulder_angle_rate, vdot(0)));

      SpatialAcceleration<double> A_WLcm_expected(
          acrobot_benchmark_.CalcLink2SpatialAccelerationInWorldFrame(
              shoulder_angle, elbow_angle,
              shoulder_angle_rate, elbow_angle_rate,
              vdot(0), vdot(1)));

      EXPECT_TRUE(A_WUcm.IsApprox(A_WUcm_expected, kTolerance));
      EXPECT_TRUE(A_WLcm.IsApprox(A_WLcm_expected, kTolerance));

      // For a non-zero vdot [rad/sec^2]:
      shoulder_mobilizer_->get_mutable_accelerations_from_array(
          &vdot)(0) = -1.0;
      elbow_mobilizer_->get_mutable_accelerations_from_array(&vdot)(0) = 2.0;
      EXPECT_EQ(
          shoulder_mobilizer_->get_accelerations_from_array(vdot).size(), 1);
      EXPECT_EQ(
          shoulder_mobilizer_->get_accelerations_from_array(vdot)(0), -1.0);
      EXPECT_EQ(
          elbow_mobilizer_->get_accelerations_from_array(vdot).size(), 1);
      EXPECT_EQ(
          elbow_mobilizer_->get_accelerations_from_array(vdot)(0), 2.0);

      model_->CalcAccelerationKinematicsCache(*context_, pc, vc, vdot, &ac);

      // Retrieve body spatial accelerations from acceleration kinematics cache.
      A_WUcm = get_body_spatial_acceleration_in_world(ac, *upper_link_);
      A_WL = get_body_spatial_acceleration_in_world(ac, *lower_link_);
      A_WLcm = A_WL.Shift(p_LoLcm_W, w_WL);

      A_WUcm_expected = SpatialAcceleration<double>(
          acrobot_benchmark_.CalcLink1SpatialAccelerationInWorldFrame(
              shoulder_angle, shoulder_angle_rate, vdot(0)));

      A_WLcm_expected = SpatialAcceleration<double>(
          acrobot_benchmark_.CalcLink2SpatialAccelerationInWorldFrame(
              shoulder_angle, elbow_angle,
              shoulder_angle_rate, elbow_angle_rate,
              vdot(0), vdot(1)));

      EXPECT_TRUE(A_WUcm.IsApprox(A_WUcm_expected, kTolerance));
      EXPECT_TRUE(A_WLcm.IsApprox(A_WLcm_expected, kTolerance));
    }
  }
}

// Compute the bias term containing Coriolis and gyroscopic effects for a
// number of different pendulum configurations.
// This is computed using inverse dynamics with vdot = 0.
TEST_F(PendulumKinematicTests, CoriolisTerm) {
  // C(q, v) should be zero when elbow_angle = 0 independent of the shoulder
  // angle.
  VerifyCoriolisTermViaInverseDynamics(0.0, 0.0);
  VerifyCoriolisTermViaInverseDynamics(M_PI / 3.0, 0.0);

  // Attempt a number of non-zero elbow angles.
  VerifyCoriolisTermViaInverseDynamics(0.0, M_PI / 2.0);
  VerifyCoriolisTermViaInverseDynamics(0.0, M_PI / 3.0);
  VerifyCoriolisTermViaInverseDynamics(0.0, M_PI / 4.0);

  // Repeat previous tests but this time with different non-zero values of the
  // shoulder angle. Results should be independent of the shoulder angle for
  // this double pendulum system.
  VerifyCoriolisTermViaInverseDynamics(M_PI / 3.0, M_PI / 2.0);
  VerifyCoriolisTermViaInverseDynamics(M_PI / 3.0, M_PI / 3.0);
  VerifyCoriolisTermViaInverseDynamics(M_PI / 3.0, M_PI / 4.0);
}

// Compute the mass matrix using the inverse dynamics method.
TEST_F(PendulumKinematicTests, MassMatrix) {
  VerifyMassMatrixViaInverseDynamics(0.0, 0.0);
  VerifyMassMatrixViaInverseDynamics(0.0, M_PI / 2.0);
  VerifyMassMatrixViaInverseDynamics(0.0, M_PI / 3.0);
  VerifyMassMatrixViaInverseDynamics(0.0, M_PI / 4.0);

  // For the double pendulum system it turns out that the mass matrix is only a
  // function of the elbow angle, independent of the shoulder angle.
  // Therefore M(q) = H(elbow_angle). We therefore run the same previous tests
  // with different shoulder angles to verify this is true.
  VerifyMassMatrixViaInverseDynamics(M_PI / 3.0, 0.0);
  VerifyMassMatrixViaInverseDynamics(M_PI / 3.0, M_PI / 2.0);
  VerifyMassMatrixViaInverseDynamics(M_PI / 3.0, M_PI / 3.0);
  VerifyMassMatrixViaInverseDynamics(M_PI / 3.0, M_PI / 4.0);
}

<<<<<<< HEAD
=======
// A test to compute generalized forces due to gravity.
TEST_F(PendulumKinematicTests, GravityTerm) {
  // A list of conditions used for testing.
  std::vector<Vector2d> test_matrix;

  test_matrix.push_back({0.0, 0.0});
  test_matrix.push_back({0.0, M_PI / 2.0});
  test_matrix.push_back({0.0, M_PI / 3.0});
  test_matrix.push_back({0.0, M_PI / 4.0});

  test_matrix.push_back({M_PI / 2.0, M_PI / 2.0});
  test_matrix.push_back({M_PI / 2.0, M_PI / 3.0});
  test_matrix.push_back({M_PI / 2.0, M_PI / 4.0});

  test_matrix.push_back({M_PI / 3.0, M_PI / 2.0});
  test_matrix.push_back({M_PI / 3.0, M_PI / 3.0});
  test_matrix.push_back({M_PI / 3.0, M_PI / 4.0});

  test_matrix.push_back({M_PI / 4.0, M_PI / 2.0});
  test_matrix.push_back({M_PI / 4.0, M_PI / 3.0});
  test_matrix.push_back({M_PI / 4.0, M_PI / 4.0});

  for (const Vector2d& q : test_matrix) {
    VerifyGravityTerm(q);
  }
}

>>>>>>> 34f912c7
// Compute the spatial velocity of each link as measured in the world frame
// using automatic differentiation through
// MultibodyTree::CalcPositionKinematicsCache(). The results are verified
// comparing with the reference solution provided by benchmarks::Acrobot.
TEST_F(PendulumKinematicTests, CalcVelocityKinematicsWithAutoDiffXd) {
  // This is the minimum factor of the machine precision within which these
  // tests pass.
<<<<<<< HEAD
  const int kEpsilonFactor = 8;
=======
  const int kEpsilonFactor = 20;
>>>>>>> 34f912c7
  const double kTolerance = kEpsilonFactor * kEpsilon;

  std::unique_ptr<MultibodyTree<AutoDiffXd>> model_autodiff =
      model_->ToAutoDiffXd();

  const RevoluteMobilizer<AutoDiffXd>& shoulder_mobilizer_autodiff =
      model_autodiff->get_variant(*shoulder_mobilizer_);
  const RevoluteMobilizer<AutoDiffXd>& elbow_mobilizer_autodiff =
      model_autodiff->get_variant(*elbow_mobilizer_);

  const RigidBody<AutoDiffXd>& upper_link_autodiff =
      model_autodiff->get_variant(*upper_link_);
  const RigidBody<AutoDiffXd>& lower_link_autodiff =
      model_autodiff->get_variant(*lower_link_);

  std::unique_ptr<Context<AutoDiffXd>> context_autodiff =
      model_autodiff->CreateDefaultContext();

  PositionKinematicsCache<AutoDiffXd> pc(model_autodiff->get_topology());

  const int num_angles = 50;
  const double kDeltaAngle = 2 * M_PI / (num_angles - 1.0);

  const int num_velocities = 2;
  const double w_WU_min = -1.0;
  const double w_WU_max = 1.0;
  const double w_UL_min = -0.5;
  const double w_UL_max = 0.5;

  const double kDelta_w_WU = (w_WU_max - w_WU_min) / (num_velocities - 1.0);
  const double kDelta_w_UL = (w_UL_max - w_UL_min) / (num_velocities - 1.0);

  // Loops over angular velocities.
  for (int iw_shoulder = 0; iw_shoulder < num_velocities; ++iw_shoulder) {
    const double w_WU = w_WU_min + iw_shoulder * kDelta_w_WU;
    for (int iw_elbow = 0; iw_elbow < num_velocities; ++iw_elbow) {
      const double w_UL = w_UL_min + iw_elbow * kDelta_w_UL;

      // Loops over angles.
      for (double iq_shoulder = 0; iq_shoulder < num_angles; ++iq_shoulder) {
        const AutoDiffXd shoulder_angle(
            -M_PI + iq_shoulder * kDeltaAngle, /* angle value */
            Vector1<double>::Constant(w_WU)  /* angular velocity */);
        for (double iq_elbow = 0; iq_elbow < num_angles; ++iq_elbow) {
          const AutoDiffXd elbow_angle(
              -M_PI + iq_elbow * kDeltaAngle,   /* angle value */
              Vector1<double>::Constant(w_UL) /* angular velocity */);

          // Update position kinematics.
          shoulder_mobilizer_autodiff.set_angle(context_autodiff.get(),
                                                shoulder_angle);
          elbow_mobilizer_autodiff.set_angle(context_autodiff.get(),
                                             elbow_angle);
          model_autodiff->CalcPositionKinematicsCache(*context_autodiff, &pc);

          // Retrieve body poses from position kinematics cache.
          const Isometry3<AutoDiffXd>& X_WU =
              get_body_pose_in_world(pc, upper_link_autodiff);
          const Isometry3<AutoDiffXd>& X_WL =
              get_body_pose_in_world(pc, lower_link_autodiff);

          const Isometry3d X_WU_expected =
              acrobot_benchmark_.CalcLink1PoseInWorldFrame(
                  shoulder_angle.value());

          const Isometry3d X_WL_expected =
<<<<<<< HEAD
              acrobot_benchmark_.CalcLink2PoseInWorldFrame(
=======
              acrobot_benchmark_.CalcElbowOutboardFramePoseInWorldFrame(
>>>>>>> 34f912c7
                  shoulder_angle.value(), elbow_angle.value());

          // Extract the transformations' values.
          Eigen::MatrixXd X_WU_value =
              math::autoDiffToValueMatrix(X_WU.matrix());
          Eigen::MatrixXd X_WL_value =
              math::autoDiffToValueMatrix(X_WL.matrix());

<<<<<<< HEAD
=======
          // Obtain the lower link center of mass to later shift its computed
          // spatial velocity to the center of mass frame for comparison with
          // the benchmark.
          const Matrix3d R_WL = X_WL_value.block<3, 3>(0, 0);
          const Vector3d p_LoLcm_L = lower_link_->get_default_com();
          const Vector3d p_LoLcm_W = R_WL * p_LoLcm_L;

>>>>>>> 34f912c7
          // Asserts that the retrieved poses match with the ones specified by
          // the unit test method SetPendulumPoses().
          EXPECT_TRUE(X_WU_value.isApprox(X_WU_expected.matrix(), kTolerance));
          EXPECT_TRUE(X_WL_value.isApprox(X_WL_expected.matrix(), kTolerance));

          // Extract the transformations' time derivatives.
          Eigen::MatrixXd X_WU_dot =
              math::autoDiffToGradientMatrix(X_WU.matrix());
          X_WU_dot.resize(4, 4);
          Eigen::MatrixXd X_WL_dot =
              math::autoDiffToGradientMatrix(X_WL.matrix());
          X_WL_dot.resize(4, 4);

          // Convert transformations' time derivatives to spatial velocities.
<<<<<<< HEAD
          SpatialVelocity<double> V_WU =
              ComputeSpatialVelocityFromXdot(X_WU_value, X_WU_dot);
          SpatialVelocity<double> V_WL =
              ComputeSpatialVelocityFromXdot(X_WL_value, X_WL_dot);

          const SpatialVelocity<double> V_WU_expected(
              acrobot_benchmark_.CalcLink1SpatialVelocityInWorldFrame(
                  shoulder_angle.value(), w_WU));
          const SpatialVelocity<double> V_WL_expected(
              acrobot_benchmark_.CalcLink2SpatialVelocityInWorldFrame(
                  shoulder_angle.value(), elbow_angle.value(), w_WU, w_UL));

          EXPECT_TRUE(V_WU.IsApprox(V_WU_expected, kTolerance));
          EXPECT_TRUE(V_WL.IsApprox(V_WL_expected, kTolerance));
=======
          SpatialVelocity<double> V_WUcm =
              ComputeSpatialVelocityFromXdot(X_WU_value, X_WU_dot);
          SpatialVelocity<double> V_WL =
              ComputeSpatialVelocityFromXdot(X_WL_value, X_WL_dot);
          // Obtain the lower link's center of mass frame spatial velocity by
          // shifting V_WL:
          const SpatialVelocity<double> V_WLcm = V_WL.Shift(p_LoLcm_W);

          const SpatialVelocity<double> V_WUcm_expected(
              acrobot_benchmark_.CalcLink1SpatialVelocityInWorldFrame(
                  shoulder_angle.value(), w_WU));
          const SpatialVelocity<double> V_WLcm_expected(
              acrobot_benchmark_.CalcLink2SpatialVelocityInWorldFrame(
                  shoulder_angle.value(), elbow_angle.value(), w_WU, w_UL));

          EXPECT_TRUE(V_WUcm.IsApprox(V_WUcm_expected, kTolerance));
          EXPECT_TRUE(V_WLcm.IsApprox(V_WLcm_expected, kTolerance));
>>>>>>> 34f912c7
        }  // ielbow
      }  // ishoulder
    }  // iw_elbow
  }  // iw_shoulder
}

}  // namespace
}  // namespace multibody
}  // namespace drake<|MERGE_RESOLUTION|>--- conflicted
+++ resolved
@@ -8,10 +8,7 @@
 #include <gtest/gtest.h>
 
 #include "drake/common/eigen_autodiff_types.h"
-<<<<<<< HEAD
-=======
 #include "drake/common/eigen_matrix_compare.h"
->>>>>>> 34f912c7
 #include "drake/common/eigen_types.h"
 #include "drake/math/autodiff.h"
 #include "drake/math/autodiff_gradient.h"
@@ -525,8 +522,6 @@
     VerifyInverseDynamics(q, v, vdot);
   }
 
-<<<<<<< HEAD
-=======
   /// This method verifies the correctness of
   /// MultibodyTree::CalcForceElementsContribution() to compute the vector of
   /// generalized forces due to gravity.
@@ -628,7 +623,6 @@
     return tau;
   }
 
->>>>>>> 34f912c7
   /// Given the transformation `X_AB` between two frames A and B and its time
   /// derivative in frame A `Xdot_AB`, this method computes the spatial velocity
   /// `V_AB` of frame B as measured and expressed in A.
@@ -830,11 +824,7 @@
   // This is the minimum factor of the machine precision within which these
   // tests pass. There is an additional factor of two (2) to be on the safe side
   // on other architectures (particularly in Macs).
-<<<<<<< HEAD
-  const int kEpsilonFactor = 20;
-=======
   const int kEpsilonFactor = 30;
->>>>>>> 34f912c7
   const double kTolerance = kEpsilonFactor * kEpsilon;
 
   PositionKinematicsCache<double> pc(model_->get_topology());
@@ -1007,8 +997,6 @@
   VerifyMassMatrixViaInverseDynamics(M_PI / 3.0, M_PI / 4.0);
 }
 
-<<<<<<< HEAD
-=======
 // A test to compute generalized forces due to gravity.
 TEST_F(PendulumKinematicTests, GravityTerm) {
   // A list of conditions used for testing.
@@ -1036,7 +1024,6 @@
   }
 }
 
->>>>>>> 34f912c7
 // Compute the spatial velocity of each link as measured in the world frame
 // using automatic differentiation through
 // MultibodyTree::CalcPositionKinematicsCache(). The results are verified
@@ -1044,11 +1031,7 @@
 TEST_F(PendulumKinematicTests, CalcVelocityKinematicsWithAutoDiffXd) {
   // This is the minimum factor of the machine precision within which these
   // tests pass.
-<<<<<<< HEAD
-  const int kEpsilonFactor = 8;
-=======
   const int kEpsilonFactor = 20;
->>>>>>> 34f912c7
   const double kTolerance = kEpsilonFactor * kEpsilon;
 
   std::unique_ptr<MultibodyTree<AutoDiffXd>> model_autodiff =
@@ -1115,11 +1098,7 @@
                   shoulder_angle.value());
 
           const Isometry3d X_WL_expected =
-<<<<<<< HEAD
-              acrobot_benchmark_.CalcLink2PoseInWorldFrame(
-=======
               acrobot_benchmark_.CalcElbowOutboardFramePoseInWorldFrame(
->>>>>>> 34f912c7
                   shoulder_angle.value(), elbow_angle.value());
 
           // Extract the transformations' values.
@@ -1128,8 +1107,6 @@
           Eigen::MatrixXd X_WL_value =
               math::autoDiffToValueMatrix(X_WL.matrix());
 
-<<<<<<< HEAD
-=======
           // Obtain the lower link center of mass to later shift its computed
           // spatial velocity to the center of mass frame for comparison with
           // the benchmark.
@@ -1137,7 +1114,6 @@
           const Vector3d p_LoLcm_L = lower_link_->get_default_com();
           const Vector3d p_LoLcm_W = R_WL * p_LoLcm_L;
 
->>>>>>> 34f912c7
           // Asserts that the retrieved poses match with the ones specified by
           // the unit test method SetPendulumPoses().
           EXPECT_TRUE(X_WU_value.isApprox(X_WU_expected.matrix(), kTolerance));
@@ -1152,22 +1128,6 @@
           X_WL_dot.resize(4, 4);
 
           // Convert transformations' time derivatives to spatial velocities.
-<<<<<<< HEAD
-          SpatialVelocity<double> V_WU =
-              ComputeSpatialVelocityFromXdot(X_WU_value, X_WU_dot);
-          SpatialVelocity<double> V_WL =
-              ComputeSpatialVelocityFromXdot(X_WL_value, X_WL_dot);
-
-          const SpatialVelocity<double> V_WU_expected(
-              acrobot_benchmark_.CalcLink1SpatialVelocityInWorldFrame(
-                  shoulder_angle.value(), w_WU));
-          const SpatialVelocity<double> V_WL_expected(
-              acrobot_benchmark_.CalcLink2SpatialVelocityInWorldFrame(
-                  shoulder_angle.value(), elbow_angle.value(), w_WU, w_UL));
-
-          EXPECT_TRUE(V_WU.IsApprox(V_WU_expected, kTolerance));
-          EXPECT_TRUE(V_WL.IsApprox(V_WL_expected, kTolerance));
-=======
           SpatialVelocity<double> V_WUcm =
               ComputeSpatialVelocityFromXdot(X_WU_value, X_WU_dot);
           SpatialVelocity<double> V_WL =
@@ -1185,7 +1145,6 @@
 
           EXPECT_TRUE(V_WUcm.IsApprox(V_WUcm_expected, kTolerance));
           EXPECT_TRUE(V_WLcm.IsApprox(V_WLcm_expected, kTolerance));
->>>>>>> 34f912c7
         }  // ielbow
       }  // ishoulder
     }  // iw_elbow
