--- conflicted
+++ resolved
@@ -245,13 +245,8 @@
     EXPECT_EQ(GetOperatorDim(data.L_mult), data.num_limit_constraints);
     CheckTransOperatorDim(data.L_transpose_mult, data.num_limit_constraints);
     EXPECT_EQ(data.tau.size(), get_rod_num_coordinates());
-<<<<<<< HEAD
-    EXPECT_EQ(data.Fdot_times_v.size(), data.non_sliding_contacts.size());
-    EXPECT_EQ(data.Ndot_times_v.size(), num_contacts);
-=======
     EXPECT_EQ(data.kN.size(), num_contacts);
     EXPECT_EQ(data.kF.size(), data.non_sliding_contacts.size());
->>>>>>> 34f912c7
     EXPECT_EQ(data.kL.size(), data.num_limit_constraints);
     EXPECT_EQ(data.mu_non_sliding.size(), data.non_sliding_contacts.size());
     EXPECT_EQ(data.mu_sliding.size(), data.sliding_contacts.size());
@@ -276,18 +271,12 @@
     EXPECT_EQ(num_contacts, data.r.size());
     EXPECT_EQ(GetOperatorDim(data.N_mult), num_contacts);
     CheckTransOperatorDim(data.N_transpose_mult, num_contacts);
-<<<<<<< HEAD
-=======
     EXPECT_EQ(data.kN.size(), num_contacts);
->>>>>>> 34f912c7
     EXPECT_EQ(data.v.size(), get_rod_num_coordinates());
     EXPECT_TRUE(data.solve_inertia);
     EXPECT_EQ(GetOperatorDim(data.F_mult), num_contacts);
     CheckTransOperatorDim(data.F_transpose_mult, num_contacts);
-<<<<<<< HEAD
-=======
     EXPECT_EQ(data.kF.size(), num_contacts);
->>>>>>> 34f912c7
     EXPECT_EQ(GetOperatorDim(data.L_mult), data.num_limit_constraints);
     CheckTransOperatorDim(data.L_transpose_mult, data.num_limit_constraints);
     EXPECT_EQ(data.kL.size(), data.num_limit_constraints);
