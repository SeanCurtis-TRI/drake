#pragma once

// @file
// Template method implementations for rod2d.h.
// Most users should only include that file, not this one.
// For background, see http://drake.mit.edu/cxx_inl.html.

#include "drake/examples/rod2d/rod2d.h"

#include <algorithm>
#include <limits>
#include <memory>
#include <utility>
#include <vector>

#include "drake/common/drake_assert.h"
#include "drake/systems/framework/basic_vector.h"
#include "drake/systems/framework/value.h"

// TODO(edrumwri,sherm1) This code is currently written out mostly in scalars
// but should be done in 2D vectors instead to make it more compact, easier to
// understand, and easier to relate to our 3D code.
namespace drake {
namespace examples {
namespace rod2d {

template <typename T>
Rod2D<T>::Rod2D(SimulationType simulation_type, double dt)
    : simulation_type_(simulation_type), dt_(dt) {
  // Verify that the simulation approach is either piecewise DAE or
  // compliant ODE.
  if (simulation_type == SimulationType::kTimeStepping) {
    if (dt <= 0.0)
      throw std::logic_error(
          "Time stepping approach must be constructed using"
          " strictly positive step size.");

    // Time stepping approach requires three position variables and
    // three velocity variables, all discrete, and periodic update.
    this->DeclarePeriodicDiscreteUpdate(dt);
    this->DeclareDiscreteState(6);
  } else {
    if (dt != 0)
      throw std::logic_error(
          "Piecewise DAE and compliant approaches must be "
          "constructed using zero step size.");

    // Both piecewise DAE and compliant approach require six continuous
    // variables.
    this->DeclareContinuousState(3, 3, 0);  // q, v, z
  }

  this->DeclareInputPort(systems::kVectorValued, 3);
  state_output_port_ = &this->DeclareVectorOutputPort(
      systems::BasicVector<T>(6), &Rod2D::CopyStateOut);
  pose_output_port_ = &this->DeclareVectorOutputPort(&Rod2D::CopyPoseOut);
}

// Computes the external forces on the rod.
// @returns a three dimensional vector corresponding to the forces acting at
//          the center-of-mass of the rod (first two components) and the
//          last corresponding to the torque acting on the rod (final
//          component). All forces and torques are expressed in the world
//          frame.
template <class T>
Vector3<T> Rod2D<T>::ComputeExternalForces(
    const systems::Context<T>& context) const {
  // Compute the external forces (expressed in the world frame).
  const int port_index = 0;
  const VectorX<T> input = this->EvalEigenVectorInput(context, port_index);
  const Vector3<T> fgrav(0, mass_ * get_gravitational_acceleration(), 0);
  const Vector3<T> fapplied = input.segment(0, 3);
  return fgrav + fapplied;
}

template <class T>
T Rod2D<T>::CalcSignedDistance(const systems::Context<T>& context) const {
  using std::sin;
  using std::cos;
  using std::min;

  // Verify the system is simulated using piecewise DAE.
  DRAKE_DEMAND(get_simulation_type() ==
      Rod2D<T>::SimulationType::kPiecewiseDAE);

  // Get the necessary parts of the state.
  const systems::VectorBase<T>& state = context.get_continuous_state_vector();
  const T& x = state.GetAtIndex(0);
  const T& y = state.GetAtIndex(1);
  const T& theta = state.GetAtIndex(2);

  // Get the two rod endpoints.
  const T ctheta = cos(theta);
  const T stheta = sin(theta);
  int k1 = 1;
  int k2 = -1;
  const Vector2<T> ep1 = CalcRodEndpoint(x, y, k1, ctheta, stheta,
                                         get_rod_half_length());
  const Vector2<T> ep2 = CalcRodEndpoint(x, y, k2, ctheta, stheta,
                                         get_rod_half_length());

  return min(ep1[1], ep2[1]);
}

template <class T>
T Rod2D<T>::CalcEndpointDistance(const systems::Context<T>& context) const {
  using std::sin;

  // Verify the system is simulated using piecewise DAE.
  DRAKE_DEMAND(get_simulation_type() ==
      Rod2D<T>::SimulationType::kPiecewiseDAE);

  // Get the necessary parts of the state.
  const systems::VectorBase<T>& state = context.get_continuous_state_vector();
  const T& y = state.GetAtIndex(1);
  const T& theta = state.GetAtIndex(2);
  const T stheta = sin(theta);

  // Get the abstract variables that determine the current system mode and
  // the endpoint in contact.
  const Mode mode = context.template get_abstract_state<Mode>(0);
  DRAKE_DEMAND(mode == Mode::kSlidingSingleContact ||
               mode == Mode::kStickingSingleContact);
  const int k = get_k(context);

  // Get the vertical position of the other rod endpoint.
  const int k2 = -k;
  return y + k2 * stheta * get_rod_half_length();
}

template <class T>
T Rod2D<T>::CalcNormalAccelWithoutContactForces(const systems::Context<T>&
                                                     context) const {
  DRAKE_ASSERT_VOID(this->CheckValidContext(context));
  using std::sin;
  using std::cos;

  // Verify the system is simulated using piecewise DAE.
  DRAKE_DEMAND(get_simulation_type() ==
               Rod2D<T>::SimulationType::kPiecewiseDAE);

  // Get the necessary parts of the state.
  const systems::VectorBase<T>& state = context.get_continuous_state_vector();
  const T& theta = state.GetAtIndex(2);
  const T& thetadot = state.GetAtIndex(5);

  // Get the abstract variables that determine the current system mode and
  // the endpoint in contact.
  const Mode mode = context.template get_abstract_state<Mode>(0);
  DRAKE_DEMAND(mode != Mode::kBallisticMotion);
  const int k = get_k(context);
  const T stheta = sin(theta);
  const T ctheta = cos(theta);

  // Get the external force.
  const int port_index = 0;
  const auto input = this->EvalEigenVectorInput(context, port_index);
  const Vector3<T> fapplied = input.segment(0, 3);
  const T& fY = fapplied(1);
  const T& tau = fapplied(2);

  // Compute the normal acceleration at the point of contact (cyddot),
  // *assuming zero contact force*. This equation comes from the kinematics of
  // the rod:
  // cy = y + k * half_rod_length * sin(θ)  [rod endpoint vertical location]
  // dcy/dt = dy/dt + k * half_rod_length * cos(θ) * dθ/dt
  // d²cy/dt² = d²y/dt² - k * half_rod_length * sin(θ) * (dθ/dt)² +
  //            k * half_rod_length * cos(θ) * d²θ/dt²
  const T yddot = get_gravitational_acceleration() + fY/get_rod_mass();
  const T thetaddot = tau/get_rod_moment_of_inertia();
  T cyddot = yddot -
      k * half_length_ * stheta * thetadot * thetadot +
      k * half_length_ * ctheta * thetaddot;

  return cyddot;
}

template <class T>
T Rod2D<T>::CalcSlidingDot(const systems::Context<T>& context) const {
  using std::sin;

  // Verify the system is simulated using piecewise DAE.
  DRAKE_DEMAND(get_simulation_type() ==
      Rod2D<T>::SimulationType::kPiecewiseDAE);

  // Verify rod is undergoing sliding contact.
  const Mode mode = context.template get_abstract_state<Mode>(0);
  DRAKE_DEMAND(mode == Mode::kSlidingSingleContact ||
               mode == Mode::kSlidingTwoContacts);

  // Get the point of contact.
  const int k = get_k(context);

  // Get the relevant parts of the state.
  const systems::VectorBase<T>& state = context.get_continuous_state_vector();
  const T& theta = state.GetAtIndex(2);
  const T& xdot = state.GetAtIndex(3);
  const T& thetadot = state.GetAtIndex(5);

  // Compute the velocity at the point of contact
  const T stheta = sin(theta);
  const T half_rod_length = get_rod_half_length();
  const T xcdot = xdot - k * stheta * half_rod_length * thetadot;
  return xcdot;
}

template <class T>
T Rod2D<T>::CalcStickingFrictionForceSlack(const systems::Context<T>& context)
                                               const {
  using std::abs;

  // Compute the contact forces, assuming sticking contact.
  const Vector2<T> cf = CalcStickingContactForces(context);
  const T &fN = cf(0);
  const T &fF = cf(1);

  // Compute the difference between how much force *can* be applied to effect
  // sticking and how much force needs to be applied to effect sticking.
  const double mu = get_mu_coulomb();
  return mu * fN - abs(fF);
}

template <class T>
int Rod2D<T>::DetermineNumWitnessFunctions(const systems::Context<T>&
                                             context) const {
  // No witness functions if this is not a piecewise DAE model.
  if (simulation_type_ != SimulationType::kPiecewiseDAE)
    return 0;

  // Get the abstract variable that determines the current system mode.
  Mode mode = context.template get_abstract_state<Mode>(0);

  switch (mode) {
    case Rod2D::kBallisticMotion:
      // The rod is in ballistic flight, there is just one witness function:
      // the signed distance between the rod and the half-space.
      return 1;

    case Rod2D::kSlidingSingleContact:
      // The rod is undergoing contact without impact and is sliding at a single
      // point of contact. Three witness functions are necessary: one for
      // checking whether the rod is to separate from the half-space, another
      // for checking whether the direction of sliding has changed, and a third
      // for checking for contact between the other rod endpoint and the ground.
      return 3;

    case Rod2D::kStickingSingleContact:
      // The rod is undergoing contact without impact and is sticking at a
      // single point of contact. Three witness functions are necessary: one for
      // checking whether the rod is to separate from the half-space, a
      // second for checking for contact between the other rod endpoint
      // and the ground, and a third for checking for the transition from
      // sticking to sliding.
      return 3;

    case Rod2D::kSlidingTwoContacts:
      // The rod is undergoing sliding contact without impact at two points of
      // contact. Two witness functions are necessary: one for checking
      // whether the rod is to separate from the half-space and one more to
      // check whether the rod is to transition from sliding to sticking.
      // TODO(edrumwri): Add two more witness functions- one to check separation
      //                 from half-space for second contact point and another
      //                 to check transition from sliding to sticking from
      //                 second contact point.
      return 2;

    case Rod2D::kStickingTwoContacts:
      // The rod is undergoing sticking contact without impact at two points of
      // contact. Two witness functions are necessary: one to check whether
      // the rod is to separate from the half-space and one more to check
      // whether the rod is to transition from sticking to sliding.
      // TODO(edrumwri): Add two more witness functions- one to check separation
      //                 from half-space for second contact point and another
      //                 to check transition from sticking to sliding from
      //                 second contact point.
      return 2;

    default:
      DRAKE_ABORT();
  }

  DRAKE_ABORT();
  return 0;
}

/// Gets the integer variable 'k' used to determine the point of contact
/// indicated by the current mode.
/// @throws std::logic_error if this is a time-stepping system (implying that
///         modes are unused).
/// @returns the value -1 to indicate the bottom of the rod (when theta = pi/2),
///          +1 to indicate the top of the rod (when theta = pi/2), or 0 to
///          indicate the mode where both endpoints of the rod are contacting
///          the halfspace.
template <class T>
int Rod2D<T>::get_k(const systems::Context<T>& context) const {
  if (simulation_type_ != SimulationType::kPiecewiseDAE)
    throw std::logic_error("'k' is only valid for piecewise DAE approach.");
  const int k = context.template get_abstract_state<int>(1);
  DRAKE_DEMAND(std::abs(k) <= 1);
  return k;
}

template <class T>
Vector2<T> Rod2D<T>::CalcRodEndpoint(const T& x, const T& y, int k,
                                     const T& ctheta, const T& stheta,
                                     double half_rod_len) {
  const T cx = x + k * ctheta * half_rod_len;
  const T cy = y + k * stheta * half_rod_len;
  return Vector2<T>(cx, cy);
}

template <class T>
Vector2<T> Rod2D<T>::CalcCoincidentRodPointVelocity(
    const Vector2<T>& p_WRo, const Vector2<T>& v_WRo,
    const T& w_WR,  // aka thetadot
    const Vector2<T>& p_WC) {
  const Vector2<T> p_RoC_W = p_WC - p_WRo;  // Vector from R origin to C, in W.
  const Vector2<T> v_WRc = v_WRo + w_cross_r(w_WR, p_RoC_W);
  return v_WRc;
}

/// Solves MX = B for X, where M is the generalized inertia matrix of the rod
/// and is defined in the following manner:<pre>
/// M = | m 0 0 |
///     | 0 m 0 |
///     | 0 0 J | </pre>
/// where `m` is the mass of the rod and `J` is its moment of inertia.
template <class T>
MatrixX<T> Rod2D<T>::solve_inertia(const MatrixX<T>& B) const {
  const T inv_mass = 1.0 / get_rod_mass();
  const T inv_J = 1.0 / get_rod_moment_of_inertia();
  Matrix3<T> iM;
  iM << inv_mass, 0,        0,
        0,       inv_mass, 0,
        0,       0,        inv_J;
  return iM * B;
}

/// The velocity tolerance for sliding.
template <class T>
T Rod2D<T>::GetSlidingVelocityTolerance() const {
  // TODO(edrumwri): Change this coarse tolerance, which is only guaranteed to
  // be reasonable for rod locations near the world origin and rod velocities
  // of unit magnitude, to a computed tolerance that can account for these
  // assumptions being violated.
  return 100 * std::numeric_limits<double>::epsilon();
}

// Gets the time derivative of a 2D rotation matrix.
template <class T>
Matrix2<T> Rod2D<T>::GetRotationMatrixDerivative(T theta, T thetadot) {
  using std::cos;
  using std::sin;
  const T cth = cos(theta), sth = sin(theta);
  Matrix2<T> Rdot;
  Rdot << -sth, -cth, cth, -sth;
  return Rdot * thetadot;
}

template <class T>
void Rod2D<T>::GetContactPoints(const systems::Context<T>& context,
                                std::vector<Vector2<T>>* points) const {
  using std::cos;
  using std::sin;

  DRAKE_DEMAND(points);
  DRAKE_DEMAND(points->empty());

  const Vector3<T> q = GetRodConfig(context);
  const T& x = q[0];
  const T& y = q[1];
  T cth = cos(q[2]), sth = sin(q[2]);

  // Get the two rod endpoint locations.
  const T half_len = get_rod_half_length();
  const Vector2<T> pa = CalcRodEndpoint(x, y, -1, cth, sth, half_len);
  const Vector2<T> pb = CalcRodEndpoint(x, y, +1, cth, sth, half_len);

  // If an endpoint touches the ground, add it as a contact point.
  if (pa[1] <= 0)
    points->push_back(pa);
  if (pb[1] <= 0)
    points->push_back(pb);
}

template <class T>
void Rod2D<T>::GetContactPointsTangentVelocities(
    const systems::Context<T>& context,
    const std::vector<Vector2<T>>& points, std::vector<T>* vels) const {
  DRAKE_DEMAND(vels);
  const Vector3<T> q = GetRodConfig(context);
  const Vector3<T> v = GetRodVelocity(context);

  // Get necessary quantities.
  const Vector2<T> p_WRo = q.segment(0, 2);
  const Vector2<T> v_WRo = v.segment(0, 2);
  const T& w_WR = v[2];

  vels->resize(points.size());
  for (size_t i = 0; i < points.size(); ++i) {
    (*vels)[i] = CalcCoincidentRodPointVelocity(p_WRo, v_WRo, w_WR,
                                                points[i])[0];
  }
}

// Gets the row of a contact Jacobian matrix, given a point of contact, @p p,
// and projection direction (unit vector), @p dir. Aborts if @p dir is not a
// unit vector.
template <class T>
Vector3<T> Rod2D<T>::GetJacobianRow(const systems::Context<T>& context,
                                    const Vector2<T>& p,
                                    const Vector2<T>& dir) const {
  using std::abs;
  const double eps = 10 * std::numeric_limits<double>::epsilon();
  DRAKE_DEMAND(abs(dir.norm() - 1) < eps);

  // Get rod configuration variables.
  const Vector3<T> q = GetRodConfig(context);

  // Compute cross product of the moment arm (expressed in the world frame)
  // and the direction.
  const Vector2<T> r(p[0] - q[0], p[1] - q[1]);
  return Vector3<T>(dir[0], dir[1], cross2(r, dir));
}

// Gets the time derivative of a row of a contact Jacobian matrix, given a
// point of contact, @p p, and projection direction (unit vector), @p dir.
// Aborts if @p dir is not a unit vector.
template <class T>
Vector3<T> Rod2D<T>::GetJacobianDotRow(const systems::Context<T>& context,
                                       const Vector2<T>& p,
                                       const Vector2<T>& dir) const {
  using std::abs;
  const double eps = 10 * std::numeric_limits<double>::epsilon();
  DRAKE_DEMAND(abs(dir.norm() - 1) < eps);

  // Get rod state variables.
  const Vector3<T> q = GetRodConfig(context);
  const Vector3<T> v = GetRodVelocity(context);

  // Get the transformation of vectors from the rod frame to the
  // world frame and its time derivative.
  const T& theta = q[2];
  Eigen::Rotation2D<T> R(theta);

  // Get the vector from the rod center-of-mass to the contact point,
  // expressed in the rod frame.
  const Vector2<T> x = q.segment(0, 2);
  const Vector2<T> u = R.inverse() * (p - x);

  // Compute the translational velocity of the contact point.
  const Vector2<T> xdot = v.segment(0, 2);
  const T& thetadot = v[2];
  const Matrix2<T> Rdot = GetRotationMatrixDerivative(theta, thetadot);
  const Vector2<T> pdot = xdot + Rdot * u;

  // Compute cross product of the time derivative of the moment arm (expressed
  // in the world frame) and the direction.
  const Vector2<T> rdot(pdot[0] - v[0], pdot[1] - v[1]);
  return Vector3<T>(0, 0, cross2(rdot, dir));
}

template <class T>
Matrix2<T> Rod2D<T>::GetSlidingContactFrameToWorldTransform(
    const T& xaxis_velocity) const {
  // Note: the contact normal for the rod with the horizontal plane always
  // points along the world +y axis; the sliding tangent vector points along
  // either the +/-x (world) axis. The << operator populates the matrix row by
  // row, so
  // R_WC = | 0  ±1 |
  //        | 1   0 |
  // indicating that the contact normal direction (the +x axis in the contact
  // frame) is +y in the world frame and the contact tangent direction (more
  // precisely, the direction of sliding, the +y axis in the contact frame) is
  // ±x in the world frame.
  DRAKE_DEMAND(xaxis_velocity != 0);
  Matrix2<T> R_WC;
  // R_WC's elements match how they appear lexically: one row per line.
  R_WC << 0, ((xaxis_velocity > 0) ? 1 : -1),
          1, 0;
  return R_WC;
}

template <class T>
Matrix2<T> Rod2D<T>::GetNonSlidingContactFrameToWorldTransform() const {
  // Note: the contact normal for the rod with the horizontal plane always
  // points along the world +y axis; the non-sliding tangent vector always
  // points along the world +x axis. The << operator populates the matrix row by
  // row, so
  // R_WC = | 0 1 |
  //        | 1 0 |
  // indicating that the contact normal direction is (the +x axis in the contact
  // frame) is +y in the world frame and the contact tangent direction (the +y
  // axis in the contact frame) is +x in the world frame.
  Matrix2<T> R_WC;
  // R_WC's elements match how they appear lexically: one row per line.
  R_WC << 0, 1,
          1, 0;
  return R_WC;
}

template <class T>
void Rod2D<T>::CalcConstraintProblemData(
    const systems::Context<T>& context,
    const std::vector<Vector2<T>>& points,
    const std::vector<T>& tangent_vels,
    multibody::constraint::ConstraintAccelProblemData<T>* data)
    const {
  using std::abs;
  DRAKE_DEMAND(data);
  DRAKE_DEMAND(points.size() == tangent_vels.size());

  // Set the inertia solver.
  data->solve_inertia = [this](const MatrixX<T>& m) {
    return solve_inertia(m);
  };

  // The normal and tangent spanning direction are unique.
  const Matrix2<T> R_wc = GetNonSlidingContactFrameToWorldTransform();
  const Vector2<T> contact_normal = R_wc.col(0);
  const Vector2<T> contact_tangent = R_wc.col(1);

  // Verify contact normal and tangent directions are as we expect.
  DRAKE_ASSERT(abs(contact_normal.dot(Vector2<T>(0, 1)) - 1) <
      std::numeric_limits<double>::epsilon());
  DRAKE_ASSERT(abs(contact_tangent.dot(Vector2<T>(1, 0)) - 1) <
      std::numeric_limits<double>::epsilon());

  // Get the set of contact points.
  const int nc = points.size();

  // Get the set of tangent velocities.
  const T sliding_vel_tol = GetSlidingVelocityTolerance();

  // Set sliding and non-sliding contacts.
  std::vector<int>& non_sliding_contacts = data->non_sliding_contacts;
  std::vector<int>& sliding_contacts = data->sliding_contacts;
  non_sliding_contacts.clear();
  sliding_contacts.clear();
  for (int i = 0; i < nc; ++i) {
    if (abs(tangent_vels[i]) < sliding_vel_tol) {
      non_sliding_contacts.push_back(i);
    } else {
      sliding_contacts.push_back(i);
    }
  }

  // Designate sliding and non-sliding contacts.
  const int num_sliding = sliding_contacts.size();
  const int num_non_sliding = non_sliding_contacts.size();

  // Set sliding and non-sliding friction coefficients.
  data->mu_sliding.setOnes(num_sliding) *= get_mu_coulomb();
  data->mu_non_sliding.setOnes(num_non_sliding) *= get_mu_static();

  // Set spanning friction cone directions (set to unity, because rod is 2D).
  data->r.resize(num_non_sliding);
  for (int i = 0; i < num_non_sliding; ++i)
    data->r[i] = 1;

  // Form the normal contact Jacobian (N).
  const int ngc = 3;        // Number of generalized coordinates / velocities.
  MatrixX<T> N(nc, ngc);
  for (int i = 0; i < nc; ++i)
    N.row(i) = GetJacobianRow(context, points[i], contact_normal);
  data->N_mult = [N](const VectorX<T>& w) -> VectorX<T> { return N * w; };

  // Form Ndot (time derivative of N) and compute Ndot * v.
  MatrixX<T> Ndot(nc, ngc);
  for (int i = 0; i < nc; ++i)
    Ndot.row(i) =  GetJacobianDotRow(context, points[i], contact_normal);
  const Vector3<T> v = GetRodVelocity(context);
<<<<<<< HEAD
  data->Ndot_times_v = Ndot * v;
=======
  data->kN = Ndot * v;
>>>>>>> 34f912c7

  // Form the tangent directions contact Jacobian (F), its time derivative
  // (Fdot), and compute Fdot * v.
  const int nr = std::accumulate(data->r.begin(), data->r.end(), 0);
  MatrixX<T> F = MatrixX<T>::Zero(nr, ngc);
  MatrixX<T> Fdot = MatrixX<T>::Zero(nr, ngc);
  for (int i = 0; i < static_cast<int>(non_sliding_contacts.size()); ++i) {
    const int contact_index = non_sliding_contacts[i];
    F.row(i) = GetJacobianRow(context, points[contact_index], contact_tangent);
    Fdot.row(i) = GetJacobianDotRow(
        context, points[contact_index], contact_tangent);
  }
<<<<<<< HEAD
  data->Fdot_times_v = Fdot * v;
=======
  data->kF = Fdot * v;
>>>>>>> 34f912c7
  data->F_mult = [F](const VectorX<T>& w) -> VectorX<T> { return F * w; };
  data->F_transpose_mult = [F](const VectorX<T>& w) -> VectorX<T> {
    return F.transpose() * w;
  };

  // Form N - mu*Q (Q is sliding contact direction Jacobian).
  MatrixX<T> N_minus_mu_Q = N;
  Vector3<T> Qrow;
  for (int i = 0; i < static_cast<int>(sliding_contacts.size()); ++i) {
    const int contact_index = sliding_contacts[i];
    const auto& sliding_dir = GetSlidingContactFrameToWorldTransform(
        tangent_vels[contact_index]).col(1);
    Qrow = GetJacobianRow(context, points[contact_index], sliding_dir);
    N_minus_mu_Q.row(contact_index) -= data->mu_sliding[i] * Qrow;
  }
  data->N_minus_muQ_transpose_mult = [N_minus_mu_Q](const VectorX<T>& w) ->
      VectorX<T> { return N_minus_mu_Q.transpose() * w; };

  // Set the number of limit constraints and kL.
  data->num_limit_constraints = 0;
  data->kL.resize(0);

  // Set external force vector.
  data->tau = ComputeExternalForces(context);
}

template <class T>
void Rod2D<T>::CalcImpactProblemData(
    const systems::Context<T>& context,
    const std::vector<Vector2<T>>& points,
    multibody::constraint::ConstraintVelProblemData<T>* data) const {
  using std::abs;
  DRAKE_DEMAND(data);

  // Get the generalized velocity.
  data->v = context.get_continuous_state()->get_generalized_velocity().
      CopyToVector();

  // Set the inertia solver.
  data->solve_inertia = [this](const MatrixX<T>& m) {
    return solve_inertia(m);
  };

  // The normal and tangent spanning direction are unique for the rod undergoing
  // impact (i.e., unlike with non-impacting rigid contact equations, the
  // frame does not change depending on sliding velocity direction).
  const Matrix2<T> non_sliding_contact_frame =
      GetNonSlidingContactFrameToWorldTransform();
  const Vector2<T> contact_normal = non_sliding_contact_frame.col(0);
  const Vector2<T> contact_tan = non_sliding_contact_frame.col(1);

  // Get the set of contact points.
  const int num_contacts = points.size();

  // Set sliding and non-sliding friction coefficients.
  data->mu.setOnes(num_contacts) *= get_mu_coulomb();

  // Set spanning friction cone directions (set to unity, because rod is 2D).
  data->r.resize(num_contacts);
  for (int i = 0; i < num_contacts; ++i)
    data->r[i] = 1;

  // Form the normal contact Jacobian (N).
  const int num_generalized_coordinates = 3;
  MatrixX<T> N(num_contacts, num_generalized_coordinates);
  for (int i = 0; i < num_contacts; ++i)
    N.row(i) = GetJacobianRow(context, points[i], contact_normal);
  data->N_mult = [N](const VectorX<T>& w) -> VectorX<T> { return N * w; };
  data->N_transpose_mult = [N](const VectorX<T>& w) -> VectorX<T> {
    return N.transpose() * w; };
<<<<<<< HEAD
=======
  data->kN.setZero(num_contacts);
>>>>>>> 34f912c7

  // Form the tangent directions contact Jacobian (F).
  const int nr = std::accumulate(data->r.begin(), data->r.end(), 0);
  MatrixX<T> F(nr, num_generalized_coordinates);
  for (int i = 0; i < num_contacts; ++i) {
    F.row(i) = GetJacobianRow(context, points[i], contact_tan);
  }
  data->F_mult = [F](const VectorX<T>& w) -> VectorX<T> { return F * w; };
  data->F_transpose_mult = [F](const VectorX<T>& w) -> VectorX<T> {
    return F.transpose() * w;
  };
<<<<<<< HEAD
=======
  data->kF.setZero(nr);
>>>>>>> 34f912c7

  // Set the number of limit constraints.
  data->num_limit_constraints = 0;
}

template <typename T>
void Rod2D<T>::CopyStateOut(const systems::Context<T>& context,
                            systems::BasicVector<T>* state_port_value) const {
  // Output port value is just the continuous or discrete state.
  const VectorX<T> state = (simulation_type_ == SimulationType::kTimeStepping)
                               ? context.get_discrete_state(0)->CopyToVector()
                               : context.get_continuous_state()->CopyToVector();
  state_port_value->SetFromVector(state);
}

template <typename T>
void Rod2D<T>::CopyPoseOut(
    const systems::Context<T>& context,
    systems::rendering::PoseVector<T>* pose_port_value) const {
  const VectorX<T> state = (simulation_type_ == SimulationType::kTimeStepping)
                               ? context.get_discrete_state(0)->CopyToVector()
                               : context.get_continuous_state()->CopyToVector();
  ConvertStateToPose(state, pose_port_value);
}

/// Integrates the Rod 2D example forward in time using a
/// half-explicit time stepping scheme.
template <class T>
void Rod2D<T>::DoCalcDiscreteVariableUpdates(
    const systems::Context<T>& context,
    const std::vector<const systems::DiscreteUpdateEvent<T>*>&,
    systems::DiscreteValues<T>* discrete_state) const {
  // Set ERP (error reduction parameter) and CFM (constraint force mixing)
  // to make this problem "mostly rigid" and with rapid stabilization. These
  // parameters are described in the Open Dynamics Engine user manual (see
  // http://ode.org/ode-latest-userguide.html#sec_3_8 titled "Soft constraint
  // and constraint force mixing (CFM)") as well as in a presentation by
  // Erin Catto at the 2011 Game Developers Conference (Soft Constraints:
  // Reinventing the Spring,
  // http://box2d.org/files/GDC2011/GDC2011_Catto_Erin_Soft_Constraints.pdf).
  const double erp = get_erp();
  const double cfm = get_cfm();

  // Get the necessary state variables.
  const systems::BasicVector<T>& state = *context.get_discrete_state(0);
  const auto& q = state.get_value().template segment<3>(0);
  Vector3<T> v = state.get_value().template segment<3>(3);
  const T& x = q(0);
  const T& y = q(1);
  const T& theta = q(2);

  // Three generalized coordinates / velocities.
  const int ngc = 3;

  // Two contact points, corresponding to the two rod endpoints, are always
  // used, regardless of whether any part of the rod is in contact with the
  // halfspace. This practice is standard in time stepping approaches with
  // constraint stabilization. See:
  // M. Anitescu and G. Hart. A Constraint-Stabilized Time-Stepping Approach
  // for Rigid Multibody Dynamics with Joints, Contact, and Friction. Intl.
  // J. for Numerical Methods in Engr., 60(14), 2004.
  const int nc = 2;

  // Find left and right end point locations.
  const T stheta = sin(theta), ctheta = cos(theta);
  const Vector2<T> left =
      CalcRodEndpoint(x, y, -1, ctheta, stheta, half_length_);
  const Vector2<T> right =
      CalcRodEndpoint(x, y,  1, ctheta, stheta, half_length_);

  // Total number of friction directions = number of friction directions
  // per contact * number of contacts. Because this problem is two dimensional,
  // no polygonalization of a friction cone is necessary. However, the LCP
  // variables can only assume positive values, so the negation of the tangent
  // direction permits obtaining the same effect.
  const int nk = 2 * nc;

  // Problem matrices and vectors are mildly adapted from:
  // M. Anitescu and F. Potra. Formulating Dynamic Multi-Rigid Body Contact
  // Problems as Solvable Linear Complementarity Problems. Nonlinear Dynamics,
  // 14, 1997.

  // Get the inverse of the generalized inertia matrix.
  Matrix3<T> M_inv = get_inverse_inertia_matrix();

  // Update the generalized velocity vector with discretized external forces
  // (expressed in the world frame).
  const Vector3<T> fext = ComputeExternalForces(context);
  v += dt_ * M_inv * fext;

  // Set up the contact normal and tangent (friction) direction Jacobian
  // matrices. These take the form:
  //     | 0 1 n1 |        | 1 0 f1 |
  // N = | 0 1 n2 |    F = | 1 0 f2 |
  // where n1, n2/f1, f2 are the moment arm induced by applying the
  // force at the given contact point along the normal/tangent direction.
  Eigen::Matrix<T, nc, ngc> N, F;
  N(0, 0) = N(1, 0) = 0;
  N(0, 1) = N(1, 1) = 1;
  N(0, 2) = (left[0]  - x);
  N(1, 2) = (right[0] - x);
  F(0, 0) = F(1, 0) = 1;
  F(0, 1) = F(1, 1) = 0;
  F(0, 2) = -(left[1]  - y);
  F(1, 2) = -(right[1] - y);

  // Construct a matrix similar to E in Anitscu and Potra 1997. This matrix
  // will yield mu*fN - E*fF = 0, or, equivalently:
  // mu*fN₁ - fF₁⁺ - fF₁⁻ ≥ 0
  // mu*fN₂ - fF₂⁺ - fF₂⁻ ≥ 0
  Eigen::Matrix<T, nk, nc> E;
  E.col(0) << 1, 0, 1, 0;
  E.col(1) << 0, 1, 0, 1;

  // Construct the LCP matrix. First do the "normal contact direction" rows.
  Eigen::Matrix<T, 8, 8> MM;
  MM.template block<2, 2>(0, 0) = N * M_inv * N.transpose();
  MM.template block<2, 2>(0, 2) = N * M_inv * F.transpose();
  MM.template block<2, 2>(0, 4) = -MM.template block<2, 2>(0, 2);
  MM.template block<2, 2>(0, 6).setZero();

  // Now construct the un-negated tangent contact direction rows (everything
  // but last block column).
  MM.template block<2, 2>(2, 0) = F * M_inv * N.transpose();
  MM.template block<2, 2>(2, 2) = F * M_inv * F.transpose();
  MM.template block<2, 2>(2, 4) = -MM.template block<2, 2>(2, 2);

  // Now construct the negated tangent contact direction rows (everything but
  // last block column). These negated tangent contact directions allow the
  // LCP to compute forces applied along the negative x-axis.
  MM.template block<2, 6>(4, 0) = -MM.template block<2, 6>(2, 0);

  // Construct the last block column for the last set of rows (see Anitescu and
  // Potra, 1997).
  MM.template block<4, 2>(2, 6) = E;

  // Construct the last two rows, which provide the friction "cone" constraint.
  MM.template block<2, 2>(6, 0) = Matrix2<T>::Identity() * get_mu_coulomb();
  MM.template block<2, 4>(6, 2) = -E.transpose();
  MM.template block<2, 2>(6, 6).setZero();

  // Construct the LCP vector.
  Eigen::Matrix<T, 8, 1> qq(8);
  qq.segment(0, 2) = N * v;
  qq(0) += erp * left[1]/dt_;
  qq(1) += erp * right[1]/dt_;
  qq.segment(2, 2) = F * v;
  qq.segment(4, 2) = -qq.segment(2, 2);
  qq.template segment(6, 2).setZero();

  // Regularize the LCP matrix: this is essentially Tikhonov Regularization.
  // Cottle et al. show that any linear complementarity problem is solvable
  // for sufficiently large cfm.
  // R. Cottle, J.-S. Pang, and R. Stone. The Linear Complementarity Problem.
  // Academic Press, 1992.
  MM += Eigen::Matrix<T, 8, 8>::Identity() * cfm;

  // Solve the LCP.
  VectorX<T> zz;
  bool success = lcp_.SolveLcpLemke(MM, qq, &zz);
  DRAKE_DEMAND(success);

  // Obtain the normal and frictional contact forces.
  VectorX<T> fN = zz.segment(0, 2);
  VectorX<T> fF_pos = zz.segment(2, 2);
  VectorX<T> fF_neg = zz.segment(4, 2);

  // Compute the new velocity. Note that external forces have already been
  // incorporated into v.
  VectorX<T> vplus = v + M_inv * (N.transpose()*fN + F.transpose()*fF_pos -
                               F.transpose()*fF_neg);

  // Compute the new position using explicit Euler integration.
  VectorX<T> qplus = q + vplus*dt_;

  // Set the new discrete state.
  systems::BasicVector<T>* new_state = discrete_state->get_mutable_vector(0);
  new_state->get_mutable_value().segment(0, 3) = qplus;
  new_state->get_mutable_value().segment(3, 3) = vplus;
}

/// Models impact using an inelastic impact model with friction.
template <typename T>
void Rod2D<T>::HandleImpact(const systems::Context<T>& context,
                               systems::State<T>* new_state) const {
  using std::abs;

  // This method is only used for piecewise DAE integration. The time
  // stepping method implicitly incorporates impact into its model.
  DRAKE_DEMAND(simulation_type_ == SimulationType::kPiecewiseDAE);

  // Get the necessary parts of the state.
  const systems::VectorBase<T>& state = context.get_continuous_state_vector();
  const T& x = state.GetAtIndex(0);
  const T& y = state.GetAtIndex(1);
  const T& theta = state.GetAtIndex(2);
  const T& xdot = state.GetAtIndex(3);
  const T& ydot = state.GetAtIndex(4);
  const T& thetadot = state.GetAtIndex(5);

  // Get the continuous state vector.
  systems::VectorBase<T>* new_statev = new_state->
      get_mutable_continuous_state()->get_mutable_vector();

  // Positional aspects of state do not change.
  new_statev->SetAtIndex(0, x);
  new_statev->SetAtIndex(1, y);
  new_statev->SetAtIndex(2, theta);

  // Copy abstract variables (mode and contact point) by default. Mode
  // may change depending on impact outcome.
  new_state->get_mutable_abstract_state()->CopyFrom(
      *context.get_abstract_state());

  // If there is no impact, quit now.
  if (!IsImpacting(context)) {
    new_statev->SetAtIndex(3, xdot);
    new_statev->SetAtIndex(4, ydot);
    new_statev->SetAtIndex(5, thetadot);
    return;
  }

  // TODO(edrumwri): Handle two-point impact.
  DRAKE_DEMAND(abs(sin(theta)) >= std::numeric_limits<T>::epsilon());

  // The two points of the rod are located at (x,y) + R(theta)*[0,r/2] and
  // (x,y) + R(theta)*[0,-r/2], where
  // R(theta) = | cos(theta) -sin(theta) |
  //            | sin(theta)  cos(theta) |
  // and r is designated as the rod length. Thus, the heights of
  // the rod endpoints are y + sin(theta)*r/2 and y - sin(theta)*r/2,
  // or, y + k*sin(theta)*r/2, where k = +/-1.

  // Determine the point of contact (cx,cy).
  const T ctheta = cos(theta), stheta = sin(theta);
  const int k = (stheta > 0) ? -1 : 1;
  const Vector2<T> c = CalcRodEndpoint(x, y, k, ctheta, stheta, half_length_);
  const T cx = c[0];
  const T cy = c[1];

  // Compute the impulses such that the tangential velocity post-collision
  // is zero.
  const Vector2<T> f_sticking = CalcStickingImpactImpulse(context);
  T fN = f_sticking(0);
  T fF = f_sticking(1);

  // See whether it is necessary to recompute the impulses (because the impulse
  // lies outside of the friction cone). In that case, the rod will have
  // non-zero sliding velocity post-impact (i.e., it will be sliding).
  if (mu_*fN < abs(fF)) {
    const Vector2<T> f_sliding = CalcFConeImpactImpulse(context);
    fN = f_sliding(0);
    fF = f_sliding(1);

    // Set the mode to sliding.
    new_state->template get_mutable_abstract_state<Mode>(0) =
      Rod2D<T>::kSlidingSingleContact;
  } else {
    // Set the mode to sticking.
    new_state->template get_mutable_abstract_state<Mode>(0) =
      Rod2D<T>::kStickingSingleContact;
  }

  // Compute the change in linear velocity.
  const T delta_xdot = fF / mass_;
  const T delta_ydot = fN / mass_;

  // Change in thetadot is equivalent to the third component of:
  // | cx - x |    | fF |
  // | cy - y | ×  | fN | = (cx - x) * fN - (cy - y) * fF)
  // | 0      |    | 0  |
  // divided by the moment of inertia.
  const T delta_thetadot = ((cx - x) * fN - (cy - y) * fF) / J_;

  // Verify that the post-impact velocity is non-negative (to allowable floating
  // point error).
  DRAKE_DEMAND((ydot + delta_ydot) +
                   k * ctheta * half_length_ * (thetadot + delta_thetadot) >
               -10*std::numeric_limits<double>::epsilon());

  // Update the velocity.
  new_statev->SetAtIndex(3, xdot + delta_xdot);
  new_statev->SetAtIndex(4, ydot + delta_ydot);
  new_statev->SetAtIndex(5, thetadot + delta_thetadot);
}

// Computes the impulses such that the vertical velocity at the contact point
// is zero and the frictional impulse lies exactly on the friction cone.
// These equations were determined by issuing the
// following commands in Mathematica:
//
// cx[t_] := x[t] + k*Cos[theta[t]]*(r/2)
// cy[t_] := y[t] + k*Sin[theta[t]]*(r/2)
// Solve[{mass*delta_xdot == fF,
//        mass*delta_ydot == fN,
//        J*delta_thetadot == (cx[t] - x)*fN - (cy - y)*fF,
//        0 == (D[y[t], t] + delta_ydot) +
//              k*(r/2) *Cos[theta[t]]*(D[theta[t], t] + delta_thetadot),
//        fF == mu*fN *-sgn_cxdot},
//       {delta_xdot, delta_ydot, delta_thetadot, fN, fF}]
// where theta is the counter-clockwise angle the rod makes with the x-axis,
// fN and fF are contact normal and frictional forces;  delta_xdot,
// delta_ydot, and delta_thetadot represent the changes in velocity,
// r is the length of the rod, sgn_xdot is the sign of the tangent
// velocity (pre-impact), and (hopefully) all other variables are
// self-explanatory.
//
// The first two equations above are the formula
// for the location of the point of contact. The next two equations
// describe the relationship between the horizontal/vertical change in
// momenta at the center of mass of the rod and the frictional/normal
// contact impulses. The fifth equation yields the moment from
// the contact impulses. The sixth equation specifies that the post-impact
// velocity in the vertical direction be zero. The last equation corresponds
// to the relationship between normal and frictional impulses (dictated by the
// Coulomb friction model).
// @returns a Vector2, with the first element corresponding to the impulse in
//          the normal direction (positive y-axis) and the second element
//          corresponding to the impulse in the tangential direction (positive
//          x-axis).
// TODO(@edrumwri) This return vector is backwards -- should be x,y not y,x!
template <class T>
Vector2<T> Rod2D<T>::CalcFConeImpactImpulse(
    const systems::Context<T>& context) const {
  using std::abs;

  // Get the necessary parts of the state.
  const systems::VectorBase<T> &state = context.get_continuous_state_vector();
  const T& x = state.GetAtIndex(0);
  const T& y = state.GetAtIndex(1);
  const T& theta = state.GetAtIndex(2);
  const T& xdot = state.GetAtIndex(3);
  const T& ydot = state.GetAtIndex(4);
  const T& thetadot = state.GetAtIndex(5);

  // The two points of the rod are located at (x,y) + R(theta)*[0,r/2] and
  // (x,y) + R(theta)*[0,-r/2], where
  // R(theta) = | cos(theta) -sin(theta) |
  //            | sin(theta)  cos(theta) |
  // and r is designated as the rod length. Thus, the heights of
  // the rod endpoints are y + sin(theta)*r/2 and y - sin(theta)*r/2,
  // or, y + k*sin(theta)*r/2, where k = +/-1.
  const T ctheta = cos(theta), stheta = sin(theta);
  const int k = (stheta > 0) ? -1 : 1;
  const T cy = y + k * stheta * half_length_;
  const double mu = mu_;
  const double J = J_;
  const double mass = mass_;
  const double r = 2 * half_length_;

  // Compute the impulses.
  const T cxdot = xdot - k * stheta * half_length_ * thetadot;
  const int sgn_cxdot = (cxdot > 0) ? 1 : -1;
  const T fN = (J * mass * (-(r * k * ctheta * thetadot) / 2 - ydot)) /
      (J + (r * k * mass * mu * (-y + cy) * ctheta * sgn_cxdot) / 2 -
          (r * k * mass * ctheta * (x - (r * k * ctheta) / 2 - x)) / 2);
  const T fF = -sgn_cxdot * mu * fN;

  // Verify normal force is non-negative.
  DRAKE_DEMAND(fN >= 0);

  return Vector2<T>(fN, fF);
}

// Computes the impulses such that the velocity at the contact point is zero.
// These equations were determined by issuing the following commands in
// Mathematica:
//
// cx[t_] := x[t] + k*Cos[theta[t]]*(r/2)
// cy[t_] := y[t] + k*Sin[theta[t]]*(r/2)
// Solve[{mass*delta_xdot == fF, mass*delta_ydot == fN,
//        J*delta_thetadot == (cx[t] - x)*fN - (cy - y)*fF,
//        0 == (D[y[t], t] + delta_ydot) +
//             k*(r/2) *Cos[theta[t]]*(D[theta[t], t] + delta_thetadot),
//        0 == (D[x[t], t] + delta_xdot) +
//             k*(r/2)*-Cos[theta[t]]*(D[theta[t], t] + delta_thetadot)},
//       {delta_xdot, delta_ydot, delta_thetadot, fN, fF}]
// which computes the change in velocity and frictional (fF) and normal (fN)
// impulses necessary to bring the system to rest at the point of contact,
// 'r' is the rod length, theta is the counter-clockwise angle measured
// with respect to the x-axis; delta_xdot, delta_ydot, and delta_thetadot
// are the changes in velocity.
//
// The first two equations above are the formula
// for the location of the point of contact. The next two equations
// describe the relationship between the horizontal/vertical change in
// momenta at the center of mass of the rod and the frictional/normal
// contact impulses. The fifth equation yields the moment from
// the contact impulses. The sixth and seventh equations specify that the
// post-impact velocity in the horizontal and vertical directions at the
// point of contact be zero.
// @returns a Vector2, with the first element corresponding to the impulse in
//          the normal direction (positive y-axis) and the second element
//          corresponding to the impulse in the tangential direction (positive
//          x-axis).
// TODO(@edrumwri) This return vector is backwards -- should be x,y not y,x!
template <class T>
Vector2<T> Rod2D<T>::CalcStickingImpactImpulse(
    const systems::Context<T>& context) const {
  // Get the necessary parts of the state.
  const systems::VectorBase<T>& state = context.get_continuous_state_vector();
  const T& x = state.GetAtIndex(0);
  const T& y = state.GetAtIndex(1);
  const T& theta = state.GetAtIndex(2);
  const T& xdot = state.GetAtIndex(3);
  const T& ydot = state.GetAtIndex(4);
  const T& thetadot = state.GetAtIndex(5);

  // The two points of the rod are located at (x,y) + R(theta)*[0,r/2] and
  // (x,y) + R(theta)*[0,-r/2], where
  // R(theta) = | cos(theta) -sin(theta) |
  //            | sin(theta)  cos(theta) |
  // and r is designated as the rod length. Thus, the heights of
  // the rod endpoints are y + sin(theta)*l/2 and y - sin(theta)*l/2,
  // or, y + k*sin(theta)*l/2, where k = +/-1.
  const T ctheta = cos(theta), stheta = sin(theta);
  const int k = (stheta > 0) ? -1 : 1;
  const T cy = y + k * stheta * half_length_;

  // Compute the impulses.
  const double r = 2 * half_length_;
  const double mass = mass_;
  const double J = J_;
  const T fN = (2 * (-(r * J * k * mass * ctheta * thetadot) +
      r * k * mass * mass * y * ctheta * xdot -
      r * k * mass * mass * cy * ctheta * xdot -
      2 * J * mass * ydot + r * k * mass * mass * y * ctheta * ydot -
      r * k * mass * mass * cy * ctheta * ydot)) /
      (4 * J - 2 * r * k * mass * x * ctheta -
          2 * r * k * mass * y * ctheta + 2 * r * k * mass * cy * ctheta +
          r * r * k * k * mass * ctheta * ctheta +
          2 * r * k * mass * ctheta * x);
  const T fF = -((mass * (-2 * r * J * k * ctheta * thetadot + 4 * J * xdot -
      2 * r * k * mass * x * ctheta * xdot +
      r * r * k * k * mass * ctheta * ctheta * xdot +
      2 * r * k * mass * ctheta * x * xdot -
      2 * r * k * mass * x * ctheta * ydot +
      r * r * k * k * mass * ctheta * ctheta * ydot +
      2 * r * k * mass * ctheta * x * ydot)) /
      (4 * J - 2 * r * k * mass * x * ctheta -
          2 * r * k * mass * y * ctheta + 2 * r * k * mass * cy * ctheta +
          r * r * k * k * mass * ctheta * ctheta +
          2 * r * k * mass * ctheta * x));

  // Verify that normal impulse is non-negative.
  DRAKE_DEMAND(fN > 0.0);

  return Vector2<T>(fN, fF);
}

// Sets the velocity derivatives for the rod, given contact forces at a single
// point of contact.
// @param [out] f the meta vector object containing all derivatives; velocity
//        derivatives *only* will be modified on return.
// @param fN the magnitude of the force applied normal to a single contact.
// @param fF the magnitude of the force applied tangent to a single contact.
// @param c the location of the point of contact.
template <class T>
void Rod2D<T>::SetAccelerations(const systems::Context<T>& context,
                                const T& fN, const T& fF,
                                const Vector2<T>& c,
                                systems::VectorBase<T>* const f) const {
  using std::abs;

  // Get the point of contact.
  const T& cx = c(0);
  const T& cy = c(1);

  // Get necessary state variables.
  const T& x = context.get_continuous_state_vector().GetAtIndex(0);
  const T& y = context.get_continuous_state_vector().GetAtIndex(1);
  const T& theta = context.get_continuous_state_vector().GetAtIndex(2);
  const T& thetadot = context.get_continuous_state_vector().GetAtIndex(5);

  // Retrieve the external forces.
  const Vector3<T> fext = ComputeExternalForces(context);

  // Compute the velocity derivatives.
  const T xddot = (fext(0) + fF) / mass_;
  const T yddot = (fext(1) + fN) / mass_;
  const T contact_moment = (cx - x) * fN - (cy - y) * fF;
  const T thetaddot = (contact_moment + fext(2)) / J_;

  // Set the derivatives.
  f->SetAtIndex(3, xddot);
  f->SetAtIndex(4, yddot);
  f->SetAtIndex(5, thetaddot);

  // Get constants for checking accelerations.
  const double mu = mu_;
  const T ctheta = cos(theta), stheta = sin(theta);
  const int k = get_k(context);
  const double h = half_length_;

  // Verify that the vertical acceleration at the point of contact is zero
  // (i.e., cyddot = 0).
  const T cyddot =
      yddot + h * k * (ctheta * thetaddot - stheta * thetadot * thetadot);

  DRAKE_DEMAND(abs(cyddot) < 10 * std::numeric_limits<double>::epsilon());

  // If the force is within the friction cone, verify that the horizontal
  // acceleration at the point of contact is zero (i.e., cxddot = 0).
  if (fN * mu > abs(fF)) {
    const T cxddot =
        xddot + h * k * (-stheta * thetaddot - ctheta * thetadot * thetadot);

    DRAKE_DEMAND(abs(cxddot) < 10 * std::numeric_limits<double>::epsilon());
  }
}

// Sets the velocity derivatives for the rod, given contact forces at the two
// rod endpoints.
// @param [out] f the meta vector object containing all derivatives; velocity
//        derivatives *only* will be modified on return.
// @param fN the magnitudes of the forces applied normal to the contacts.
// @param fF the magnitudes of the forces applied tangent to the contacts.
// @param ca the location of the point of the first point of contact.
// @param cb the location of the point of the second point of contact.
template <class T>
void Rod2D<T>::SetAccelerations(const systems::Context<T>& context,
                                const Vector2<T>& fN, const Vector2<T>& fF,
                                const Vector2<T>& ca, const Vector2<T>& cb,
                                systems::VectorBase<T>* const f) const {
  using std::abs;

  // Get necessary state variables.
  const T& x = context.get_continuous_state_vector().GetAtIndex(0);
  const T& y = context.get_continuous_state_vector().GetAtIndex(1);
  const T& theta = context.get_continuous_state_vector().GetAtIndex(2);
  const T& thetadot = context.get_continuous_state_vector().GetAtIndex(5);

  // Retrieve the external forces.
  const Vector3<T> fext = ComputeExternalForces(context);

  // Compute the derivatives
  const T xddot = (fext(0) + fF[0] + fF[1]) / mass_;
  const T yddot = (fext(1) + fN[0] + fN[1]) / mass_;
  const T moment_a = (ca[0] - x) * fN[0] - (ca[1] - y) * fF[0];
  const T moment_b = (cb[0] - x) * fN[1] - (cb[1] - y) * fF[1];
  const T thetaddot = (moment_a + moment_b + fext(2)) / J_;

  // Set the derivatives.
  f->SetAtIndex(3, xddot);
  f->SetAtIndex(4, yddot);
  f->SetAtIndex(5, thetaddot);

  // Get constants for checking accelerations.
  const double mu = mu_;
  const T ctheta = cos(theta), stheta = sin(theta);
  const double h = half_length_;

  // Verify that the vertical acceleration at both points of contact are zero
  // (i.e., cyddot = 0).
  const T cyddot0 =
      yddot + h * 1 * (ctheta * thetaddot - stheta * thetadot * thetadot);
  const T cyddot1 =
      yddot + h * -1 * (ctheta * thetaddot - stheta * thetadot * thetadot);

  DRAKE_DEMAND(abs(cyddot0) < 10 * get_cfm());
  DRAKE_DEMAND(abs(cyddot1) < 10 * get_cfm());

  // If the force is within the friction cone, verify that the horizontal
  // acceleration at the point of contact is zero (i.e., cxddot = 0).
  if (fN[0] * mu > abs(fF[0]) && fN[1] * mu > abs(fF[1])) {
    const T cxddot0 =
        xddot + h * 1 * (-stheta * thetaddot - ctheta * thetadot * thetadot);
    const T cxddot1 =
        xddot + h * -1 * (-stheta * thetaddot - ctheta * thetadot * thetadot);

    DRAKE_DEMAND(abs(cxddot0) < 10 * get_cfm());
    DRAKE_DEMAND(abs(cxddot1) < 10 * get_cfm());
  }
}

// Computes the contact forces for the case of zero sliding velocity, assuming
// that the tangential acceleration at the point of contact will be zero
// (i.e., cxddot = 0). This function solves for these forces.
//
// Equations were determined by issuing the following command in Mathematica:
// cx[t_] := x[t] + k*Cos[theta[t]]*(r/2)
// cy[t_] := y[t] + k*Sin[theta[t]]*(r/2)
// Solve[{0 == D[D[cy[t], t], t],
//        D[D[y[t], t], t] == (fN + fY)/mass + g,
//        D[D[x[t], t], t] == (fF + fX)/mass,
//        J*D[D[theta[t], t], t] == (cx[t]-x[t])*fN - (cy[t]-y[t])*fF + tau,
//        0 == D[D[cx[t], t], t]},
//       { fN, fF, D[D[y[t], t], t], D[D[x[t], t], t],
//          D[D[theta[t], t], t] } ]
// where theta is the counter-clockwise angle the rod makes with the
// x-axis; fN and fF are contact normal and frictional forces; [fX fY] are
// arbitrary external forces (expressed in the world frame) applied at the
// center-of-mass of the rod; tau is an arbitrary external torque (expressed
// in the world frame) that should contain any moments due to any forces applied
// away from the center-of-mass plus any pure torques; g is the
// acceleration due to gravity, and (hopefully) all other variables are
// self-explanatory.
//
// The first two equations above are the formula
// for the point of contact. The next equation requires that the
// vertical acceleration be zero. The fourth and fifth equations
// describe the horizontal and vertical accelerations at the center
// of mass of the rod. The sixth equation yields the moment from
// the contact forces. The last equation specifies that the horizontal
// acceleration at the point of contact be zero.
// @returns a Vector2 with the first element giving the normal force (along
//          the positive y-direction) and the second element giving the
//          tangential force (along the positive x-direction).
template <class T>
Vector2<T> Rod2D<T>::CalcStickingContactForces(
    const systems::Context<T>& context) const {
  // Get necessary state variables.
  const T& theta = context.get_continuous_state_vector().GetAtIndex(2);
  const T& thetadot = context.get_continuous_state_vector().GetAtIndex(5);

  // Precompute quantities that will be used repeatedly.
  const T ctheta = cos(theta), stheta = sin(theta);
  const int k = get_k(context);

  // Get the inputs.
  const int port_index = 0;
  const auto input = this->EvalEigenVectorInput(context, port_index);

  // Set named Mathematica constants.
  const double mass = mass_;
  const double r = 2 * half_length_;
  const double g = get_gravitational_acceleration();
  const double J = J_;
  const double fX = input(0);
  const double fY = input(1);
  const double tau = input(2);
  const T fN = (-(1/(8*J +
      2 * k * k * mass * r * r)) * (8 * fY * J + 8 * g * J * mass +
      fY * k * k * mass * r * r +  g * k * k * mass * mass * r * r +
      4 * k * mass * r * tau * ctheta -
      fY * k * k * mass * r * r * cos(2 * theta) -
      g * k * k * mass * mass * r * r *cos(2 * theta) +
      fX * k * k * mass * r * r * sin(2 * theta) -
      k * mass * r * (4 * J + k * k * mass * r * r)*
          stheta * thetadot * thetadot));

  const T fF = (-(1/(8 * J + 2 * k * k * mass * r * r)) *
         (8 * fX * J + fX * k * k * mass * r * r +
          fX * k * k * mass* r * r * cos(2 * theta)-
          4 * k * mass * r * tau * stheta +
          fY * k * k * mass * r * r * sin(2 * theta)+
          g * k * k * mass * mass * r * r * sin(2 * theta) -
          k * mass * r * (4 * J + k * k * mass * r * r) *
          ctheta * thetadot * thetadot));

  return Vector2<T>(fN, fF);
}

// Returns the inverse of the generalized inertia matrix computed about the
// center of mass of the rod and expressed in the world frame.
template <class T>
Matrix3<T> Rod2D<T>::get_inverse_inertia_matrix() const {
  Matrix3<T> M_inv;
  M_inv << 1.0 / mass_, 0, 0,
      0, 1.0 / mass_, 0,
      0, 0, 1.0 / J_;
  return M_inv;
}

// Computes the contact forces for the case of nonzero sliding velocity at
// two points of contact. Equations governing the dynamics in this mode are:
//
// (1) 0 ≤ fN ⊥ N⋅dv/dt + dN/dt⋅v ≥ 0
// (2) M⋅dv/dt = fext + NᵀfN - μFᵀfN
// where M is the 3x3 generalized inertia matrix, v is the generalized velocity
// vector, fext is the generalized external force vector, μ is the coefficient
// of friction, N ∈ ℝⁿˣ³ is the Jacobian matrix transforming generalized
// velocities to velocities along the normal component of the n contact frames,
// and F ∈ ℝⁿˣ³ is the Jacobian matrix transforming generalized velocities to
// velocities along the _directions of sliding_ of the n contact frames. As in
// other functions, we assume that fN ∈ ℝⁿ are the magnitudes of forces applied
// along the contact normals and fF ∈ ℝⁿ are the magnitude of forces applied
// *against the directions of sliding*.
//
// ⊥ is the "complementarity operator" and 0 ≤ a ⊥ b ≥ 0 represents the
// conjunction of three constraints:
// (3) a ≥ 0
// (4) b ≥ 0
// (5) (a⋅b) = 0
// where the last of these is known as the "complementarity constraint".
//
// From Equation 2:
//   M⋅dv/dt = fext + NᵀfN - μFᵀfN
//   dv/dt = M⁻¹(fext + NᵀfN - μFᵀfN)
// Equation 1 then can be reformulated as:
//   0 ≤ fN ⊥ N⋅M⁻¹(fext + NᵀfN - μFᵀfN) + dN/dt⋅v ≥ 0
// Therefore, the LCP matrix is:
//   N⋅M⁻¹⋅(Nᵀ - μFᵀ)
// and the LCP vector is:
//   N⋅M⁻¹⋅fext + dN/dt⋅v
template <class T>
void Rod2D<T>::CalcTwoContactSlidingForces(
    const systems::Context<T>& context, Vector2<T>* fN, Vector2<T>* fF) const {
  // Get the necessary state variables.
  const VectorX<T> state = context.get_continuous_state_vector().
      CopyToVector();
  const auto& q = state.template segment<3>(0);
  const auto& v = state.template segment<3>(3);
  const T& x = q(0);
  const T& y = q(1);
  const T& theta = q(2);
  const T& xdot = v(0);
  const T& ydot = v(1);
  const T& thetadot = v(2);

  // Function name is predicated on two contact points.
  const int nc = 2;

  // Verify arguments.
  DRAKE_DEMAND(fN && fN->size() == nc);
  DRAKE_DEMAND(fF && fF->size() == nc);

  // Get the coefficient of friction.
  const double mu = get_mu_coulomb();

  // Three generalized coordinates / velocities.
  const int ngc = 3;

  // Find left and right end point locations.
  const T stheta = sin(theta), ctheta = cos(theta);
  const Vector2<T> left =
      CalcRodEndpoint(x, y, -1, ctheta, stheta, half_length_);
  const Vector2<T> right =
      CalcRodEndpoint(x, y, 1, ctheta, stheta, half_length_);

  // Compute the velocities at the rod end points.
  const Vector2<T> v_WRo(xdot, ydot);
  const T w_WR(thetadot);
  const Vector2<T> p_WRo(x, y);
  const Vector2<T> leftdot = CalcCoincidentRodPointVelocity(p_WRo, v_WRo, w_WR,
                                                            left);
  const Vector2<T> rightdot = CalcCoincidentRodPointVelocity(p_WRo, v_WRo, w_WR,
                                                             right);

  // Get the inverse of the generalized inertia matrix.
  const Matrix3<T> M_inv = get_inverse_inertia_matrix();

  // Compute the external forces (expressed in the world frame).
  const Vector3<T> fext = ComputeExternalForces(context);

  // Verify that the two directions of sliding are identical.
  double sliding_sign_left = (leftdot[0] > 0) ? 1 : -1;
  double sliding_sign_right = (rightdot[0] > 0) ? 1 : -1;
  DRAKE_DEMAND(sliding_sign_left * sliding_sign_right > 0);

  // Set up the contact normal and tangent (friction) direction Jacobian
  // matrices. These take the form:
  //     | 0 1 n1 |        | 1 0 f1 |
  // N = | 0 1 n2 |    F = | 1 0 f2 |
  // where n1, n2/f1, f2 are the moment arm induced by applying the
  // force at the given contact point along the normal/tangent direction.
  Eigen::Matrix<T, nc, ngc> N, F;
  N(0, 0) = N(1, 0) = 0;
  N(0, 1) = N(1, 1) = 1;
  N(0, 2) = (left[0] - x);
  N(1, 2) = (right[0] - x);
  F(0, 0) = sliding_sign_left;
  F(1, 0) = sliding_sign_right;
  F(0, 1) = F(1, 1) = 0;
  F(0, 2) = -sliding_sign_left*(left[1] - y);
  F(1, 2) = -sliding_sign_right*(right[1] - y);

  // Compute dN/dt.
  Eigen::Matrix<T, nc, ngc> Ndot;
  Ndot(0, 0) = Ndot(1, 0) = 0;
  Ndot(0, 1) = Ndot(1, 1) = 0;
  Ndot(0, 2) = (leftdot[0] - xdot);
  Ndot(1, 2) = (rightdot[0] - xdot);

  // Form the vector in the 2-dimensional linear complementarity problem.
  Vector2<T> qq;
  qq = N * M_inv * fext + Ndot * v;

  // Form the 2x2 linear complementarity problem matrix.
  Matrix2<T> MM;
  MM = N * M_inv * (N.transpose() - mu * F.transpose());

  // Attempt to solve the LCP. For μ = 0, the LCP is guaranteed to have a
  // solution, and several algorithms (e.g., Dantzig's Principle Pivoting
  // Method) are capable of solving it in expected polynomial time. For μ > 0,
  // the LCP might not possess a solution. We use Lemke's Algorithm, which is
  // capable of solving "harder" LCPs (i.e., more classes of matrices) than
  // Dantzig's Algorithm, and then we verify the solution if success is
  // reported.

  // Set a zero tolerance for solving the LCP.
  const double eps = std::numeric_limits<double>::epsilon();
  const double zero_tol = std::sqrt(eps);

  // Solve the LCP.
  VectorX<T> zz, ww;
  bool success = lcp_.SolveLcpLemke(MM, qq, &zz, zero_tol);
  ww = MM * zz + qq;

  // If not successful, throw an exception. It is conceivable that Lemke's
  // Algorithm will report success when it is applied to a "harder" than
  // copositive problem without actually finding a solution. Thus, we also
  // check that the LCP solution really is a solution.
  if (!success || zz.minCoeff() < -zero_tol || ww.minCoeff() < -zero_tol ||
      std::abs(zz.dot(ww)) > zero_tol)
    throw std::runtime_error("Unable to solve LCP- it may be unsolvable.");

  // Obtain the normal and frictional contact forces.
  *fN = zz;
  *fF = (*fN) * -mu;
}

// Computes the contact forces for the case of zero sliding velocity at two
// points of contact. Equations governing the dynamics in this mode are:
//
// (1) 0 ≤ fN ⊥ N⋅dv/dt + dN/dt⋅v ≥ 0
// (2) 0 ≤ Eλ + D⋅dv/dt + dD/dt v  ⊥  fD ≥ 0
// (3) 0 ≤ (μ⋅fN - Eᵀ⋅fD)  ⊥  λ ≥ 0
// (4) M⋅dv/dt = fext + NᵀfN + DᵀfD
// where M is the 3x3 generalized inertia matrix, v is the generalized velocity
// vector, fext is the generalized external force vector, μ is the coefficient
// of friction, N ∈ ℝⁿˣ³ is the Jacobian matrix transforming generalized
// velocities to velocities along the normal component of the n contact frames,
// D ∈ ℝ²ⁿˣ³ is the Jacobian matrix transforming generalized velocities to
// velocities along the positive and negative tangent directions at each point
// of contact, E is a block matrix of ones, λ- which can be viewed as a slack
// variable- is roughly interpretable as the magnitudes of remaining tangential
// acceleration at each point of contact after contact forces are applied,
// fN ∈ ℝⁿ are the magnitudes of forces applied along the contact normals, and
// fD ∈ ℝ²ⁿ are the magnitude of frictional forces applied along the positive
// and negative tangent directions at each point of contact.
//
// Equations (1) through (3) will be referred to as "Complementarity Conditions
// (1)-(3)" in the remainder of this function documentation. They use the
// operator ⊥, where 0 ≤ a ⊥ b ≥ 0 denotes the triple of constraints constraints
// a ≥ 0, b ≥ 0, a⋅b = 0.
//
// Complementarity conditions (2) and (3) were inspired directly from
// corresponding conditions in [Anitescu and Potra, 1997]. In the case that
// the frictional force lies strictly within the friction cone, (μ⋅fN - fD) > 0
// in Equation 3, implying both that λ = 0 and, since fD ≥ 0, μ⋅fN = fD and
// D⋅dv/dt + dD/dt v = 0 (i.e., there can be no tangential acceleration). In the
// case that the friction force is insufficient to prevent sliding,
// D⋅dv/dt + dD/dt v ≠ 0, which implies that λ > 0. It
// should also be evident that when the frictional force pushes along +x, any
// remaining tangential acceleration must be pointed along -x (and vice versa).
template <class T>
void Rod2D<T>::CalcTwoContactNoSlidingForces(
    const systems::Context<T>& context, Vector2<T>* fN, Vector2<T>* fF) const {
  // Get the necessary state variables.
  const VectorX<T> state = context.get_continuous_state_vector().
      CopyToVector();
  const auto& q = state.template segment<3>(0);
  const auto& v = state.template segment<3>(3);
  const T& x = q(0);
  const T& y = q(1);
  const T& theta = q(2);
  const T& xdot = v(0);
  const T& ydot = v(1);
  const T& thetadot = v(2);

  // Function name is predicated on two contact points.
  const int nc = 2;

  // Verify arguments.
  DRAKE_DEMAND(fN && fN->size() == nc);
  DRAKE_DEMAND(fF && fF->size() == nc);

  // Three generalized coordinates / velocities.
  const int ngc = 3;

  // Find left and right end point locations.
  const T stheta = sin(theta), ctheta = cos(theta);
  const Vector2<T> left = CalcRodEndpoint(x, y, -1, ctheta, stheta,
                                          half_length_);
  const Vector2<T> right = CalcRodEndpoint(x, y, 1, ctheta, stheta,
                                          half_length_);

  // Compute the velocities at the end points.
  const Vector2<T> v_WRo(xdot, ydot);
  const T w_WR(thetadot);
  const Vector2<T> p_WRo(x, y);
  const Vector2<T> leftdot = CalcCoincidentRodPointVelocity(p_WRo, v_WRo, w_WR,
                                                            left);
  const Vector2<T> rightdot = CalcCoincidentRodPointVelocity(p_WRo, v_WRo, w_WR,
                                                             right);

  // Get the inverse of the generalized inertia matrix.
  const Matrix3<T> M_inv = get_inverse_inertia_matrix();

  // Compute the external forces (expressed in the world frame).
  const Vector3<T> fext = ComputeExternalForces(context);

  // Set up the contact normal and tangent (friction) direction Jacobian
  // matrices. These take the form:
  //     | 0 1 n1 |        | 1 0 f1 |
  // N = | 0 1 n2 |    F = | 1 0 f2 |
  // where n1, n2/f1, f2 are the moment arm induced by applying the
  // force at the given contact point along the normal/tangent direction.
  Eigen::Matrix<T, nc, ngc> N, F;
  N(0, 0) = N(1, 0) = 0;
  N(0, 1) = N(1, 1) = 1;
  N(0, 2) = (left[0] - x);
  N(1, 2) = (right[0] - x);
  F(0, 0) = 1;
  F(1, 0) = 1;
  F(0, 1) = F(1, 1) = 0;
  F(0, 2) = -(left[1] - y);
  F(1, 2) = -(right[1] - y);

  // Compute D.
  Eigen::Matrix<T, 2*nc, ngc> D;
  D.template block<nc, ngc>(0, 0) = F;
  D.template block<nc, ngc>(nc, 0) = -F;

  // Compute dN/dt.
  Eigen::Matrix<T, nc, ngc> Ndot;
  Ndot(0, 0) = Ndot(1, 0) = 0;
  Ndot(0, 1) = Ndot(1, 1) = 0;
  Ndot(0, 2) = (leftdot[0] - xdot);
  Ndot(1, 2) = (rightdot[0] - xdot);

  // Compute dF/dt.
  Eigen::Matrix<T, nc, ngc> Fdot;
  Fdot(0, 0) = Fdot(1, 0) = 0;
  Fdot(0, 1) = Fdot(1, 1) = 0;
  Fdot(0, 2) = -(leftdot[1] - ydot);
  Fdot(1, 2) = -(rightdot[1] - ydot);

  // Compute dD/dt.
  Eigen::Matrix<T, 2*nc, ngc> Ddot;
  Ddot.template block<nc, ngc>(0, 0) = Fdot;
  Ddot.template block<nc, ngc>(nc, 0) = -Fdot;

  // Construct E.
  const int nk = 2 * nc;
  Eigen::Matrix<T, nk, nc> E;
  E.col(0) << 1, 0, 1, 0;
  E.col(1) << 0, 1, 0, 1;

  // Form the linear complementarity problem matrix and vector.
  Eigen::Matrix<T, 4*nc, 4*nc> MM;
  Eigen::Matrix<T, 4*nc, 1> qq;

  // First two rows correspond to Complementarity Condition (1).
  MM.template block<2, 2>(0, 0) = N * M_inv * N.transpose();
  MM.template block<2, 4>(0, 2) = N * M_inv * D.transpose();
  MM.template block<2, 2>(0, 6).setZero();
  qq.template segment<2>(0) = N * M_inv * fext + Ndot * v;

  // Next four rows correspond to Complementarity Condition (2).
  MM.template block<4, 2>(2, 0) = D * M_inv * N.transpose();
  MM.template block<4, 4>(2, 2) = D * M_inv * D.transpose();
  MM.template block<4, 2>(2, 6) = E;
  qq.template segment<4>(2) = D * M_inv * fext + Ddot * v;

  // Final two rows correspond to Complementarity Condition (3).
  MM.template block<2, 2>(6, 0) = Matrix2<T>::Identity() * get_mu_coulomb();
  MM.template block<2, 4>(6, 2) = -E.transpose();
  MM.template block<2, 2>(6, 6).setZero();
  qq.template segment<2>(nc*3).setZero();

  // Do some very small regularization on the matrix to match the time
  // stepping solution and help ensure a robust solution.
  const double cfm = get_cfm();
  MM += Eigen::Matrix<T, 8, 8>::Identity() * cfm;

  // Solve the LCP. It has the same form of that in [Anitescu and Potra, 1997];
  // by following the same proof as in that reference, it is clear that this
  // matrix is copositive and hence provably solvable by Lemke's Algorithm.
  VectorX<T> zz, ww;
  bool success = lcp_.SolveLcpLemke(MM, qq, &zz);
  DRAKE_DEMAND(success);

  // Obtain the normal and frictional contact forces.
  *fN = zz.template segment<2>(0);
  *fF = zz.template segment<2>(2) - zz.template segment<2>(4);
}

// This is a smooth approximation to a step function. Input x goes from 0 to 1;
// output goes 0 to 1 but smoothed with an S-shaped quintic with first and
// second derivatives zero at both ends.
template <class T>
T Rod2D<T>::step5(const T& x) {
  DRAKE_ASSERT(0 <= x && x <= 1);
  const T x3 = x * x * x;
  return x3 * (10 + x * (6 * x - 15));  // 10x^3-15x^4+6x^5
}

// This function models Stribeck dry friction as a C² continuous quintic spline
// with 3 segments that is used to calculate an effective coefficient of
// friction mu_stribeck. That is the composite coefficient of friction that we
// use to scale the normal force to produce the friction force.
//
// We are given the friction coefficients mu_s (static) and mu_d (dynamic), and
// a dimensionless slip speed s>=0, then calculate:
//     mu_stribeck =
//      (a) s=0..1: smooth interpolation from 0 to mu_s
//      (b) s=1..3: smooth interpolation from mu_s down to mu_d (Stribeck)
//      (c) s=3..Inf mu_d
//
// s must be non-dimensionalized by taking the actual slip speed and dividing by
// the stiction slip velocity tolerance.
//
// mu_stribeck is zero at s=0 with 1st deriv (slope) zero and 2nd deriv
// (curvature) 0. At large speeds s>>0 the value is mu_d, again with zero slope
// and curvature. That makes mu_stribeck(s) C² continuous for all s>=0.
//
// The resulting curve looks like this:
//
//     mu_s   ***
//           *    *
//           *     *
//           *      *
//     mu_d  *        *  *    *    *    *   slope, curvature = 0 at Inf
//          *
//          *
//         *
//  0  * *   slope, curvature = 0 at 0
//
//     |      |           |
//   s=0      1           3
//
template <class T>
T Rod2D<T>::CalcMuStribeck(const T& mu_s, const T& mu_d, const T& s) {
  DRAKE_ASSERT(mu_s >= 0 && mu_d >= 0 && s >= 0);
  T mu_stribeck;
  if (s >= 3)
    mu_stribeck = mu_d;  // sliding
  else if (s >= 1)
    mu_stribeck = mu_s - (mu_s - mu_d) * step5((s - 1) / 2);  // Stribeck
  else
    mu_stribeck = mu_s * step5(s);  // 0 <= s < 1 (stiction)
  return mu_stribeck;
}

// Finds the locations of the two rod endpoints and generates contact forces at
// either or both end points (depending on contact condition) using a linear
// stiffness model, Hunt and Crossley normal dissipation, and a Stribeck
// friction model. No forces are applied anywhere else along the rod. The force
// is returned as the spatial force F_Ro_W (described in Rod2D class comments),
// represented as (fx,fy,τ).
//
// Note that we are attributing all of the compliance to the *halfspace*, not
// the *rod*, so that forces will be applied to the same points of the rod as is
// done in the rigid contact models. That makes comparison of the models easier.
//
// For each end point, let h be the penetration depth (in the -y direction) and
// v the slip speed along x. Then
//   fK =  k*h                   normal force due to stiffness
//   fD =  fK*d*hdot             normal force due to dissipation
//   fN =  max(fK + fD, 0)       total normal force (>= 0)
//   fF = -mu(|v|)*fN*sign(v)    friction force
//   f  = fN + fF                total force
//
// Here mu(v) is a Stribeck function that is zero at zero slip speed, and
// reaches a maximum mu_s at the stiction speed tolerance. mu_s is the
// static coefficient of friction.
//
// Note: we return the spatial force in a Vector3 but it is not a vector
// quantity.
template <class T>
Vector3<T> Rod2D<T>::CalcCompliantContactForces(
    const systems::Context<T>& context) const {
  // Depends on continuous state being available.
  DRAKE_DEMAND(simulation_type_ == SimulationType::kCompliant);

  using std::abs;
  using std::max;

  // Get the necessary parts of the state.
  const systems::VectorBase<T>& state = context.get_continuous_state_vector();
  const Vector2<T> p_WRo(state.GetAtIndex(0), state.GetAtIndex(1));
  const T theta = state.GetAtIndex(2);
  const Vector2<T> v_WRo(state.GetAtIndex(3), state.GetAtIndex(4));
  const T w_WR(state.GetAtIndex(5));

  const T ctheta = cos(theta), stheta = sin(theta);

  // Find left and right end point locations.
  Vector2<T> p_WP[2] = {
      CalcRodEndpoint(p_WRo[0], p_WRo[1], -1, ctheta, stheta, half_length_),
      CalcRodEndpoint(p_WRo[0], p_WRo[1], 1, ctheta, stheta, half_length_)};

  // Calculate the net spatial force to apply at rod origin from the individual
  // contact forces at the endpoints.
  Vector3<T> F_Ro_W(0, 0, 0);  // Accumulate contact forces here.
  for (int i = 0; i < 2; ++i) {
    const Vector2<T>& p_WC = p_WP[i];  // Get contact point C location in World.

    // Calculate penetration depth h along -y; negative means separated.
    const T h = -p_WC[1];
    if (h > 0) {  // This point is in contact.
      const Vector2<T> v_WRc =  // Velocity of rod point coincident with C.
          CalcCoincidentRodPointVelocity(p_WRo, v_WRo, w_WR, p_WC);
      const T hdot = -v_WRc[1];  // Penetration rate in -y.
      const T v = v_WRc[0];      // Slip velocity in +x.
      const int sign_v = v < 0 ? -1 : 1;
      const T fK = get_stiffness() * h;  // See method comment above.
      const T fD = fK * get_dissipation() * hdot;
      const T fN = max(fK + fD, T(0));
      const T mu = CalcMuStribeck(get_mu_static(), get_mu_coulomb(),
                                  abs(v) / get_stiction_speed_tolerance());
      const T fF = -mu * fN * T(sign_v);

      // Find the point Rc of the rod that is coincident with the contact point
      // C, measured from Ro but expressed in W.
      const Vector2<T> p_RRc_W = p_WC - p_WRo;
      const Vector2<T> f_Rc(fF, fN);  // The force to apply at Rc.

      const T t_R = cross2(p_RRc_W, f_Rc);  // τ=r X f.
      F_Ro_W += Vector3<T>(fF, fN, t_R);
    }
  }
  return F_Ro_W;  // A 2-vector & scalar, not really a 3-vector.
}

// Computes the accelerations of the rod center of mass for the case of the rod
// contacting the surface at exactly one point and with sliding velocity.
template <class T>
void Rod2D<T>::CalcAccelerationsOneContactSliding(
    const systems::Context<T>& context,
    systems::ContinuousState<T>* derivatives) const {
  using std::abs;
  using std::max;

  // Get the necessary parts of the state.
  const systems::VectorBase<T>& state = context.get_continuous_state_vector();
  const T& x = state.GetAtIndex(0);
  const T& y = state.GetAtIndex(1);
  const T& theta = state.GetAtIndex(2);
  const T& xdot = state.GetAtIndex(3);
  const T& thetadot = state.GetAtIndex(5);

  // Obtain the structure we need to write into.
  systems::VectorBase<T>* const f = derivatives->get_mutable_vector();
  DRAKE_ASSERT(f != nullptr);

  // The two endpoints of the rod are located at (x,y) + R(theta)*[0,r/2] and
  // (x,y) + R(theta)*[0,-r/2], where
  // R(theta) = | cos(theta) -sin(theta) |
  //            | sin(theta)  cos(theta) |
  // and r is designated as the rod length. Thus, the heights of
  // the rod endpoints are y + sin(theta)*r/2 and y - sin(theta)*r/2.
  const T ctheta = cos(theta), stheta = sin(theta);
  const int k = get_k(context);

  // Determine the point of contact (cx, cy).
  const Vector2<T> c = CalcRodEndpoint(x, y, k, ctheta, stheta,
                                       half_length_);
  const T& cx = c[0];
  const T& cy = c[1];

  // Compute the horizontal velocity at the point of contact.
  const T cxdot = xdot - k * stheta * half_length_ * thetadot;

  // Get the inputs.
  const int port_index = 0;
  const auto input = this->EvalEigenVectorInput(context, port_index);
  const double fX = input(0);
  const double fY = input(1);
  const double tau = input(2);

  // Compute the normal acceleration at the point of contact (cyddot),
  // *assuming zero contact force*. This equation comes from the kinematics of
  // the rod:
  // cy = y + k * half_rod_length * sin(θ)  [rod endpoint vertical location]
  // dcy/dt = dy/dt + k * half_rod_length * cos(θ) * dθ/dt
  // d²cy/dt² = d²y/dt² - k * half_rod_length * sin(θ) * (dθ/dt)² +
  //                      k * half_rod_length * cos(θ) * d²θ/dt²
  const T yddot = get_gravitational_acceleration() + fY/mass_;
  const T thetaddot = tau/J_;
  T cyddot = yddot -
      k * half_length_ * stheta * thetadot * thetadot +
      k * half_length_ * ctheta * thetaddot;

  // If the normal acceleration is non-negative, no contact forces need be
  // applied.
  const T zero_tol = 10 * std::numeric_limits<double>::epsilon() *
      max(T(1), thetadot) * max(T(1), thetaddot);
  if (cyddot > -zero_tol) {
    f->SetAtIndex(3, fX / mass_);
    f->SetAtIndex(4, fY / mass_ + g_);
    f->SetAtIndex(5, tau / J_);
    return;
  }

  // These equations were determined by issuing the following
  // commands in Mathematica:
  // cx[t_] := x[t] + k*Cos[theta[t]]*(r/2)
  // cy[t_] := y[t] + k*Sin[theta[t]]*(r/2)
  // Solve[{0 == D[D[cy[t], t], t],
  //        D[D[y[t], t], t] == (fN+fY)/mass + g,
  //        D[D[x[t], t], t] == (fF+fX)/mass,
  //        J*D[D[theta[t], t], t] == (cx[t]-x[t])*fN - (cy[t]-y[t])*fF + tau,
  //        fF == -sgn_cxdot*mu*fN},
  // { fN, fF, D[D[y[t], t], t], D[D[x[t], t], t], D[D[theta[t], t], t]}]
  // where theta is the counter-clockwise angle the rod makes with the
  // x-axis; 'r' is the length of the rod; fN and fF are normal and
  // frictional forces, respectively; [fX fY] are arbitrary
  // external forces (expressed in the world frame) applied at the
  // center-of-mass of the rod; tau is an arbitrary external torque (expressed
  // in the world frame) that should contain any moments due to any forces
  // applied away from the center-of-mass plus any pure torques; sgn_cxdot is
  // the sign function applied to the horizontal contact velocity; g is the
  // acceleration due to gravity, and (hopefully) all other variables are
  // self-explanatory. The first two equations above are the formula
  // for the point of contact. The next equation requires that the
  // vertical acceleration be zero. The fourth and fifth equations
  // describe the horizontal and vertical accelerations at the center
  // of mass of the rod. The sixth equation yields the moment from
  // the contact forces. The last equation corresponds to the relationship
  // between normal and frictional forces (dictated by the Coulomb
  // friction model).
  const double J = J_;
  const double mass = mass_;
  const double mu = mu_;
  const int sgn_cxdot = (cxdot > 0) ? 1 : -1;
  const double g = get_gravitational_acceleration();
  const double r = 2 * half_length_;
  const T fN = -((2 * (2 * J * (fY + g * mass) + k * mass * r * tau * ctheta -
       J * k * mass * r * stheta * thetadot * thetadot))/
       (4 * J + k * k * mass * r * r * ctheta * ctheta +
       k * k * mass * mu * r * r * ctheta * sgn_cxdot * stheta));

  // Check for inconsistent configuration.
  if (fN < 0)
    throw std::runtime_error("Inconsistent configuration detected.");

  // Now that normal force is computed, set the acceleration.
  const T fF = -sgn_cxdot * mu_ * fN;
  f->SetAtIndex(3, (fF + fX) / mass_);
  f->SetAtIndex(4, (fN + fY) / mass_ + get_gravitational_acceleration());
  f->SetAtIndex(5, ((cx - x) * fN - (cy - y) * fF + tau) / J);

  // Lines below currently unused but are occasionally helpful for
  // debugging.
  //        const T xddot = f->GetAtIndex(3);
  //        const T cxddot = xddot + r*k*(-stheta*thetaddot -
  //                                        +ctheta*thetadot*thetadot)/2;
}

// Computes the accelerations of the rod center of mass for the case of the rod
// contacting the surface at exactly one point and without any sliding velocity.
template <class T>
void Rod2D<T>::CalcAccelerationsOneContactNoSliding(
    const systems::Context<T>& context,
    systems::ContinuousState<T>* derivatives) const {
  using std::abs;

  // Obtain the structure we need to write into.
  systems::VectorBase<T>* const f = derivatives->get_mutable_vector();
  DRAKE_ASSERT(f != nullptr);

  // Get necessary state variables.
  const T& x = context.get_continuous_state_vector().GetAtIndex(0);
  const T& y = context.get_continuous_state_vector().GetAtIndex(1);
  const T& theta = context.get_continuous_state_vector().GetAtIndex(2);
  const T& thetadot = context.get_continuous_state_vector().GetAtIndex(5);

  // Get the contact point.
  const int k = get_k(context);
  const T ctheta = cos(theta), stheta = sin(theta);
  const Vector2<T> c = CalcRodEndpoint(x, y, k, ctheta, stheta,
                                       half_length_);
  const T& cx = c[0];
  const T& cy = c[1];

  // Compute the contact forces, assuming sticking contact.
  const Vector2<T> cf = CalcStickingContactForces(context);
  const T& fN = cf(0);
  const T& fF = cf(1);

  // Sanity check that normal force is non-negative.
  DRAKE_DEMAND(fN >= 0);

  // Get the inputs.
  const int port_index = 0;
  const auto input = this->EvalEigenVectorInput(context, port_index);
  const double fX = input(0);
  const double fY = input(1);
  const double tau = input(2);

  // Recompute fF if it does not lie within the friction cone.
  // Constrain F such that it lies on the edge of the friction cone.
  const double mu = get_mu_coulomb();
  if (abs(fF) > mu * fN) {
    // Set named Mathematica constants.
    const double mass = get_rod_mass();
    const double r = 2 * get_rod_half_length();
    const double J = get_rod_moment_of_inertia();
    const double g = get_gravitational_acceleration();

    // Pick the solution that minimizes the tangential acceleration toward
    // obeying the principle of maximum dissipation, which states that the
    // friction forces should be those that maximize the dot product
    // between slip velocity and frictional force. This particular solution was
    // obtained by solving for zero normal acceleration with the frictional
    // force pointing either possible direction (indicated by d, meaning
    // positive x-axis and negative x-axis).
    // cx[t_] := x[t] + k*Cos[theta[t]]*(r/2)
    // cy[t_] := y[t] + k*Sin[theta[t]]*(r/2)
    // Solve[{0 == D[D[cy[t], t], t],
    //       D[D[y[t], t], t] == (N + fY)/mass + g,
    //       D[D[x[t], t], t] == (F + fX)/mass,
    // J*D[D[theta[t], t], t] == (cx[t] - x[t])*N - (cy[t] - y[t])*F + tau,
    //       F == -d*mu*N},
   // {N, F, D[D[y[t], t], t], D[D[x[t], t], t], D[D[theta[t], t], t]}]
    auto calc_force = [=](int d) {
      const T N = (-2 * (2 * J * (fY + g * mass) + k * mass * r * tau * ctheta -
                   J * k * mass * r * stheta * thetadot * thetadot)/
                   (4 * J + k * k * mass * r * r * ctheta * ctheta +
                    d* k * k * mass * mu * r * r * ctheta * stheta));
      const T F = -d * mu * N;
      return Vector2<T>(N, F);
    };
    Vector2<T> s1 = calc_force(+1);
    Vector2<T> s2 = calc_force(-1);

    // Get the candidate normal and tangent forces.
    const T fN1 = s1(0);
    const T fN2 = s2(0);
    const T fF1 = s1(1);
    const T fF2 = s2(1);
    DRAKE_ASSERT(fN1 > -10*std::numeric_limits<double>::epsilon());
    DRAKE_ASSERT(fN2 > -10*std::numeric_limits<double>::epsilon());

    // Calculate candidate tangential accelerations.
    auto calc_tan_accel = [=](const T N, const T F) {
      const T thetaddot = ((cx - x) * N - (cy - y) * F + tau) / J;
      return (F + fX) / mass +
          r * k * (-stheta * thetaddot - ctheta * thetadot * thetadot) / 2;
    };

    // Compute two tangential acceleration candidates.
    const T cxddot1 = calc_tan_accel(fN1, fF1);
    const T cxddot2 = calc_tan_accel(fN2, fF2);

    // Pick the one that is smaller in magnitude.
    if (abs(cxddot1) < abs(cxddot2)) {
      SetAccelerations(context, fN1, fF1, c, f);
    } else {
      SetAccelerations(context, fN2, fF2, c, f);
    }
  } else {
    // Friction force is within the friction cone.
    SetAccelerations(context, fN, fF, c, f);
  }
}

// Computes the accelerations of the rod center of mass for the case of the rod
// contacting the surface at more than one point.
template <class T>
void Rod2D<T>::CalcAccelerationsTwoContact(
    const systems::Context<T>& context,
    systems::ContinuousState<T>* derivatives) const {
  using std::abs;

  // Get the necessary parts of the state.
  const systems::VectorBase<T>& state = context.get_continuous_state_vector();
  const T& x = state.GetAtIndex(0);
  const T& y = state.GetAtIndex(1);
  const T& theta = state.GetAtIndex(2);
  const T& xdot = state.GetAtIndex(3);

  // Obtain the structure we need to write into.
  systems::VectorBase<T>* const f = derivatives->get_mutable_vector();
  DRAKE_ASSERT(f != nullptr);

  // Get the two points of contact.
  const int k = get_k(context);
  const T ctheta = cos(theta), stheta = sin(theta);
  const Vector2<T> c1 = CalcRodEndpoint(x, y, k, ctheta, stheta,
                                        half_length_);
  const Vector2<T> c2 = CalcRodEndpoint(x, y, k, ctheta, stheta,
                                        half_length_);

  // Call the appropriate contact force computation method.
  Vector2<T> fN, fF;
  if (abs(xdot) < std::numeric_limits<double>::epsilon()) {
    CalcTwoContactNoSlidingForces(context, &fN, &fF);
  } else {
    CalcTwoContactSlidingForces(context, &fN, &fF);
  }

  SetAccelerations(context, fN, fF, c1, c2, f);
}

template <class T>
bool Rod2D<T>::IsImpacting(const systems::Context<T>& context) const {
  using std::sin;
  using std::cos;

  // Note: we do not consider modes here.
  // TODO(edrumwri): Handle two-point contacts.

  // Get state data necessary to compute the point of contact.
  const systems::VectorBase<T>& state = context.get_continuous_state_vector();
  const T& y = state.GetAtIndex(1);
  const T& theta = state.GetAtIndex(2);
  const T& ydot = state.GetAtIndex(4);
  const T& thetadot = state.GetAtIndex(5);

  // Get the height of the lower rod endpoint.
  const T ctheta = cos(theta), stheta = sin(theta);
  const int k = (stheta > 0) ? -1 : (stheta < 0) ? 1 : 0;
  const T cy = y + k * stheta * half_length_;

  // If rod endpoint is not touching, there is no impact.
  if (cy >= 10 * std::numeric_limits<double>::epsilon()) return false;

  // Compute the velocity at the point of contact.
  const T cydot = ydot + k * ctheta * half_length_ * thetadot;

  // Verify that the rod is not impacting.
  return (cydot < -10 * std::numeric_limits<double>::epsilon());
}

// Computes the accelerations of the rod center of mass for the rod, both
// in compliant contact and contact-free.
template <typename T>
void Rod2D<T>::CalcAccelerationsCompliantContactAndBallistic(
    const systems::Context<T>& context,
    systems::ContinuousState<T>* derivatives) const {
  // Obtain the structure we need to write into (ds=d/dt state).
  systems::VectorBase<T>* const ds = derivatives->get_mutable_vector();

  // Get external applied force (a spatial force at Ro, in W).
  const auto Fext_Ro_W = ComputeExternalForces(context);

  // Calculate contact forces (also spatial force at Ro, in W).
  const Vector3<T> Fc_Ro_W = CalcCompliantContactForces(context);
  const Vector3<T> F_Ro_W = Fc_Ro_W + Fext_Ro_W;  // Total force.

  // Second three derivative components are acceleration due to gravity,
  // contact forces, and non-gravitational, non-contact external forces.
  ds->SetAtIndex(3, F_Ro_W[0]/mass_);
  ds->SetAtIndex(4, F_Ro_W[1]/mass_);
  ds->SetAtIndex(5, F_Ro_W[2]/J_);
}

// Computes the accelerations of the rod center of mass for the case of
// ballistic motion.
template <typename T>
void Rod2D<T>::CalcAccelerationsBallistic(
    const systems::Context<T>& context,
    systems::ContinuousState<T>* derivatives) const {
  // Obtain the structure we need to write into (ds=d/dt state).
  systems::VectorBase<T>* const ds = derivatives->get_mutable_vector();

  const Vector3<T> fext = ComputeExternalForces(context);

  // Second three derivative components are acceleration due to gravity and
  // external forces.
  ds->SetAtIndex(3, fext(0)/mass_);
  ds->SetAtIndex(4, fext(1)/mass_);
  ds->SetAtIndex(5, fext(2)/J_);
}

template <typename T>
void Rod2D<T>::DoCalcTimeDerivatives(
    const systems::Context<T>& context,
    systems::ContinuousState<T>* derivatives) const {
  using std::sin;
  using std::cos;
  using std::abs;

  // Don't compute any derivatives if this is the time stepping system.
  if (simulation_type_ == SimulationType::kTimeStepping) {
    DRAKE_ASSERT(derivatives->size() == 0);
    return;
  }

  // Get the necessary parts of the state.
  const systems::VectorBase<T>& state = context.get_continuous_state_vector();
  const T& xdot = state.GetAtIndex(3);
  const T& ydot = state.GetAtIndex(4);
  const T& thetadot = state.GetAtIndex(5);

  // Obtain the structure we need to write into.
  systems::VectorBase<T>* const f = derivatives->get_mutable_vector();

  // First three derivative components are xdot, ydot, thetadot.
  f->SetAtIndex(0, xdot);
  f->SetAtIndex(1, ydot);
  f->SetAtIndex(2, thetadot);

  // Compute the velocity derivatives (accelerations).
  if (simulation_type_ == SimulationType::kCompliant) {
    return CalcAccelerationsCompliantContactAndBallistic(context, derivatives);
  } else {
    // (Piecewise DAE approach follows).
    // Get the abstract variables that determine the current system mode and
    // the endpoint in contact.
    const Mode mode = context.template get_abstract_state<Mode>(0);

    // Call the proper derivative function (depending on mode type).
    switch (mode) {
      case kBallisticMotion:
        return CalcAccelerationsBallistic(context,
                                          derivatives);
      case kSlidingSingleContact:
        return CalcAccelerationsOneContactSliding(context,
                                                  derivatives);
      case kStickingSingleContact:
        return CalcAccelerationsOneContactNoSliding(context,
                                                    derivatives);
      case kSlidingTwoContacts:
        return CalcAccelerationsTwoContact(context,
                                           derivatives);
      case kStickingTwoContacts:
        return CalcAccelerationsTwoContact(context,
                                           derivatives);

      default:DRAKE_ABORT_MSG("Invalid mode detected");
    }
  }
}

/// Allocates the abstract state (for piecewise DAE systems).
template <typename T>
std::unique_ptr<systems::AbstractValues> Rod2D<T>::AllocateAbstractState()
    const {
  if (simulation_type_ == SimulationType::kPiecewiseDAE) {
    // Piecewise DAE approach needs two abstract variables: one mode and one
    // contact point indicator.
    std::vector<std::unique_ptr<systems::AbstractValue>> abstract_data;
    abstract_data.push_back(
        std::make_unique<systems::Value<Rod2D<T>::Mode>>(
            Rod2D<T>::kInvalid));

    // Indicates that the rod is in contact at both points.
    abstract_data.push_back(std::make_unique<systems::Value<int>>(0));
    return std::make_unique<systems::AbstractValues>(std::move(abstract_data));
  } else {
    // Time stepping and compliant approaches need no abstract variables.
    return std::make_unique<systems::AbstractValues>();
  }
}

/// Sets the rod to a 45 degree angle with the halfspace and positions the rod
/// such that it and the halfspace are touching at exactly one point of contact.
template <typename T>
void Rod2D<T>::SetDefaultState(const systems::Context<T>&,
                                  systems::State<T>* state) const {
  using std::sqrt;
  using std::sin;

  // Initial state corresponds to an inconsistent configuration for piecewise
  // DAE.
  const double half_len = get_rod_half_length();
  VectorX<T> x0(6);
  const double r22 = sqrt(2) / 2;
  x0 << half_len * r22, half_len * r22, M_PI / 4.0, -1, 0, 0;  // Initial state.
  if (simulation_type_ == SimulationType::kTimeStepping) {
    state->get_mutable_discrete_state()->get_mutable_vector(0)
        ->SetFromVector(x0);
  } else {
    // Continuous variables.
    state->get_mutable_continuous_state()->SetFromVector(x0);

    // Set abstract variables for piecewise DAE approach.
    if (simulation_type_ == SimulationType::kPiecewiseDAE) {
      // Indicate that the rod is in the single contact sliding mode.
      state->get_mutable_abstract_state()
          ->get_mutable_value(0)
          .template GetMutableValue<Rod2D<T>::Mode>() =
          Rod2D<T>::kSlidingSingleContact;

      // Determine and set the point of contact.
      const double theta = x0(2);
      const int k = (sin(theta) > 0) ? -1 : 1;
      state->get_mutable_abstract_state()->get_mutable_value(1)
          .template GetMutableValue<int>() = k;
    }
  }
}

// Converts a state vector to a rendering PoseVector.
template <class T>
void Rod2D<T>::ConvertStateToPose(const VectorX<T>& state,
                                  systems::rendering::PoseVector<T>* pose) {
  // Converts the configuration of the rod to a pose, accounting for both
  // the change to a y+ up coordinate system and the fact that Drake's cylinder
  // up-direction defaults to +z.
  const T theta = state[2] + M_PI_2;
  pose->set_translation(Eigen::Translation<T, 3>(state[0], 0, state[1]));
  const Vector3<T> y_axis{0, 1, 0};
  const Eigen::AngleAxis<T> rotation(theta, y_axis);
  pose->set_rotation(Eigen::Quaternion<T>(rotation));
}

}  // namespace rod2d
}  // namespace examples
}  // namespace drake<|MERGE_RESOLUTION|>--- conflicted
+++ resolved
@@ -570,11 +570,7 @@
   for (int i = 0; i < nc; ++i)
     Ndot.row(i) =  GetJacobianDotRow(context, points[i], contact_normal);
   const Vector3<T> v = GetRodVelocity(context);
-<<<<<<< HEAD
-  data->Ndot_times_v = Ndot * v;
-=======
   data->kN = Ndot * v;
->>>>>>> 34f912c7
 
   // Form the tangent directions contact Jacobian (F), its time derivative
   // (Fdot), and compute Fdot * v.
@@ -587,11 +583,7 @@
     Fdot.row(i) = GetJacobianDotRow(
         context, points[contact_index], contact_tangent);
   }
-<<<<<<< HEAD
-  data->Fdot_times_v = Fdot * v;
-=======
   data->kF = Fdot * v;
->>>>>>> 34f912c7
   data->F_mult = [F](const VectorX<T>& w) -> VectorX<T> { return F * w; };
   data->F_transpose_mult = [F](const VectorX<T>& w) -> VectorX<T> {
     return F.transpose() * w;
@@ -662,10 +654,7 @@
   data->N_mult = [N](const VectorX<T>& w) -> VectorX<T> { return N * w; };
   data->N_transpose_mult = [N](const VectorX<T>& w) -> VectorX<T> {
     return N.transpose() * w; };
-<<<<<<< HEAD
-=======
   data->kN.setZero(num_contacts);
->>>>>>> 34f912c7
 
   // Form the tangent directions contact Jacobian (F).
   const int nr = std::accumulate(data->r.begin(), data->r.end(), 0);
@@ -677,10 +666,7 @@
   data->F_transpose_mult = [F](const VectorX<T>& w) -> VectorX<T> {
     return F.transpose() * w;
   };
-<<<<<<< HEAD
-=======
   data->kF.setZero(nr);
->>>>>>> 34f912c7
 
   // Set the number of limit constraints.
   data->num_limit_constraints = 0;
