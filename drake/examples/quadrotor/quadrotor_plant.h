#pragma once

#include <memory>

#include <Eigen/Core>

#include "drake/systems/framework/basic_vector.h"
#include "drake/systems/framework/leaf_system.h"
#include "drake/systems/primitives/affine_system.h"

namespace drake {
namespace examples {
namespace quadrotor {

/// The Quadrotor - an underactuated aerial vehicle. This version of the
/// Quadrotor is implemented to match the dynamics of the plant specified in
/// the `quadrotor.urdf` model file.
template <typename T>
class QuadrotorPlant final : public systems::LeafSystem<T> {
 public:
  QuadrotorPlant();
  QuadrotorPlant(double m_arg, double L_arg, const Eigen::Matrix3d& I_arg,
                 double kF_arg, double kM_arg);

  /// Scalar-converting copy constructor.  See @ref system_scalar_conversion.
  template <typename U>
  explicit QuadrotorPlant(const QuadrotorPlant<U>&);

  ~QuadrotorPlant() override;

  int get_input_size() const { return kInputDimension; }

  int get_num_states() const { return kStateDimension; }

  void set_state(systems::Context<T>* context, const VectorX<T>& x) const {
    context->get_mutable_continuous_state_vector()->SetFromVector(x);
  }

  double m() const { return m_; }
  double g() const { return g_; }

 protected:
  void CopyStateOut(const systems::Context<T>& context,
                    systems::BasicVector<T>* output) const;

  void DoCalcTimeDerivatives(
      const systems::Context<T>& context,
      systems::ContinuousState<T>* derivatives) const override;

  /// Declares that the system has no direct feedthrough from any input to any
  /// output.
  ///
  /// The QuadrotorPlant is incompatible with the symbolic::Expression scalar
  /// type because it invokes the Cholesky LDLT decomposition, which uses
  /// conditionals in its implementation. Therefore, we must specify sparsity
  /// by hand.
<<<<<<< HEAD
  bool DoHasDirectFeedthrough(const systems::SystemSymbolicInspector*,
                              int, int) const override {
=======
  optional<bool> DoHasDirectFeedthrough(int, int) const override {
>>>>>>> 34f912c7
    return false;
  }

 private:
  // Allow different specializations to access each other's private data.
  template <typename> friend class QuadrotorPlant;

  static constexpr int kStateDimension{12};
  static constexpr int kInputDimension{4};

  // TODO(naveenoid): Declare these as parameters in the context.
  const double g_;           // Gravitational acceleration (m/s^2).
  const double m_;           // Mass of the robot (kg).
  const double L_;           // Length of the arms (m).
  const double kF_;          // Force input constant.
  const double kM_;          // Moment input constant.
  const Eigen::Matrix3d I_;  // Moment of Inertia about the Center of Mass
};

/// Generates an LQR controller to move to @p nominal_position. Internally
/// computes the nominal input corresponding to a hover at position @p x0.
/// @see systems::LinearQuadraticRegulator.
std::unique_ptr<systems::AffineSystem<double>> StabilizingLQRController(
    const QuadrotorPlant<double>* quadrotor_plant,
    Eigen::Vector3d nominal_position);

}  // namespace quadrotor
}  // namespace examples
}  // namespace drake<|MERGE_RESOLUTION|>--- conflicted
+++ resolved
@@ -54,12 +54,7 @@
   /// type because it invokes the Cholesky LDLT decomposition, which uses
   /// conditionals in its implementation. Therefore, we must specify sparsity
   /// by hand.
-<<<<<<< HEAD
-  bool DoHasDirectFeedthrough(const systems::SystemSymbolicInspector*,
-                              int, int) const override {
-=======
   optional<bool> DoHasDirectFeedthrough(int, int) const override {
->>>>>>> 34f912c7
     return false;
   }
 
