#include "drake/examples/geometry_world/solar_system.h"

#include <memory>
#include <vector>

#include "drake/geometry/frame_id_vector.h"
#include "drake/geometry/frame_kinematics_vector.h"
#include "drake/geometry/geometry_frame.h"
#include "drake/geometry/geometry_instance.h"
#include "drake/math/axis_angle.h"
#include "drake/systems/framework/continuous_state.h"
#include "drake/systems/framework/discrete_values.h"

namespace drake {
namespace examples {
namespace solar_system {

using Eigen::Vector4d;
using geometry::Cylinder;
using geometry::FrameId;
using geometry::FrameIdVector;
using geometry::FramePoseVector;
using geometry::GeometryFrame;
using geometry::GeometryInstance;
using geometry::GeometrySystem;
using geometry::SourceId;
using geometry::Sphere;
using geometry::VisualMaterial;
using systems::BasicVector;
using systems::Context;
using systems::ContinuousState;
using systems::DiscreteValues;
using std::make_unique;

template <typename T>
SolarSystem<T>::SolarSystem(GeometrySystem<T>* geometry_system) {
  DRAKE_DEMAND(geometry_system);
  source_id_ = geometry_system->RegisterSource("solar_system");
  geometry_id_port_ =
      this->DeclareAbstractOutputPort(&SolarSystem::AllocateFrameIdOutput,
                                      &SolarSystem::CalcFrameIdOutput)
          .get_index();
  geometry_pose_port_ =
      this->DeclareAbstractOutputPort(&SolarSystem::AllocateFramePoseOutput,
                                      &SolarSystem::CalcFramePoseOutput)
          .get_index();

  this->DeclareContinuousState(kBodyCount /* num_q */, kBodyCount /* num_v */,
                               0 /* num_z */);

  AllocateGeometry(geometry_system);
}

template <typename T>
const systems::OutputPort<T>& SolarSystem<T>::get_geometry_id_output_port()
    const {
  return systems::System<T>::get_output_port(geometry_id_port_);
}

template <typename T>
const systems::OutputPort<T>& SolarSystem<T>::get_geometry_pose_output_port()
    const {
  return systems::System<T>::get_output_port(geometry_pose_port_);
}

template <typename T>
void SolarSystem<T>::SetDefaultState(const systems::Context<T>&,
                     systems::State<T>* state) const {
  DRAKE_DEMAND(state != nullptr);
  ContinuousState<T>* xc = state->get_mutable_continuous_state();
  VectorX<T> initial_state;
  initial_state.resize(kBodyCount * 2);
  // clang-format off
  initial_state << 0,               // Earth initial position
                   M_PI / 2,        // moon initial position
                   M_PI / 2,        // Mars initial position
                   0,               // phobos initial position
                   2 * M_PI / 5,    // Earth revolution lasts 5 seconds.
                   2 * M_PI,        // moon revolution lasts 1 second.
                   2 * M_PI / 6,    // Mars revolution lasts 6 seconds.
                   2 * M_PI / 1.1;  // phobos revolution lasts 1.1 seconds.
  // clang-format on
  DRAKE_DEMAND(xc->size() == initial_state.size());
  xc->SetFromVector(initial_state);
  DiscreteValues<T>* xd = state->get_mutable_discrete_state();
  for (int i = 0; i < xd->num_groups(); i++) {
    BasicVector<T>* s = xd->get_mutable_vector(i);
    s->SetFromVector(VectorX<T>::Zero(s->size()));
  }
}

// Registers geometry to form an L-shaped arm onto the given frame. The arm is
// defined as shown below:
//
//                        ◯          ← z = height
//   x = 0                │
//   ↓                    │ height
//   ─────────────────────┘          ← z = 0
//                        ↑
//                        x = length
//
// The arm's horizontal length is oriented with the x-axis. The vertical length
// is oriented with the z-axis. The origin of the arm is defined at the local
// origin, and the top of the arm is positioned at the given height.
template <class ParentId>
void MakeArm(SourceId source_id, ParentId parent_id, double length,
<<<<<<< HEAD
             double height, double radius, const VisualMaterial& material,
=======
             double height, double radius,
>>>>>>> e364d1fe
             GeometrySystem<double>* geometry_system) {
  Isometry3<double> arm_pose = Isometry3<double>::Identity();
  // tilt it horizontally
  arm_pose.linear() =
      Eigen::AngleAxis<double>(M_PI / 2, Vector3<double>::UnitY()).matrix();
  arm_pose.translation() << length / 2, 0, 0;
  geometry_system->RegisterGeometry(
      source_id, parent_id,
      make_unique<GeometryInstance>(
<<<<<<< HEAD
          arm_pose, make_unique<Cylinder>(radius, length), material));
=======
          arm_pose, make_unique<Cylinder>(radius, length)));
>>>>>>> e364d1fe

  Isometry3<double> post_pose = Isometry3<double>::Identity();
  post_pose.translation() << length, 0, height/2;
  geometry_system->RegisterGeometry(
      source_id, parent_id,
      make_unique<GeometryInstance>(
<<<<<<< HEAD
          post_pose, make_unique<Cylinder>(radius, height), material));
=======
          post_pose, make_unique<Cylinder>(radius, height)));
>>>>>>> e364d1fe
}

template <typename T>
void SolarSystem<T>::AllocateGeometry(GeometrySystem<T>* geometry_system) {
  body_ids_.reserve(kBodyCount);
  body_offset_.reserve(kBodyCount);
  axes_.reserve(kBodyCount);

<<<<<<< HEAD
  VisualMaterial post_material{Vector4d(0.3, 0.15, 0.05, 1)};
=======
>>>>>>> e364d1fe
  const double orrery_bottom = -1.5;
  const double pipe_radius = 0.05;

  // Allocate the sun.
  // NOTE: we don't store the id of the sun geometry because we have no need
  // for subsequent access (the same is also true for dynamic geometries).
  geometry_system->RegisterAnchoredGeometry(
      source_id_, make_unique<GeometryInstance>(
                      Isometry3<double>::Identity(), make_unique<Sphere>(1.f),
                      VisualMaterial(Vector4d(1, 1, 0, 1))));

  // The fixed pose on which Sun sits and around which all planets rotate.
  const double post_height = 1;
  Isometry3<double> post_pose = Isometry3<double>::Identity();
  post_pose.translation() << 0, 0, (orrery_bottom + post_height / 2);
  geometry_system->RegisterAnchoredGeometry(
      source_id_, make_unique<GeometryInstance>(
                      post_pose,
                      make_unique<Cylinder>(pipe_radius, post_height),
                      post_material));

  // The fixed pose on which Sun sits and around which all planets rotate.
  const double post_height = 1;
  Isometry3<double> post_pose = Isometry3<double>::Identity();
  post_pose.translation() << 0, 0, (orrery_bottom + post_height / 2);
  geometry_system->RegisterAnchoredGeometry(
      source_id_, make_unique<GeometryInstance>(
                      post_pose,
                      make_unique<Cylinder>(pipe_radius, post_height)));

  // Allocate the "celestial bodies": two planets orbiting on different planes,
  // each with a moon.

  // Earth - Earth's frame lies directly *below* the sun (to account for the
  // orrery arm).
  const double kEarthBottom = orrery_bottom + 0.25;
  Isometry3<double> planet_pose = Isometry3<double>::Identity();
  planet_pose.translation() << 0, 0, kEarthBottom;
  FrameId planet_id = geometry_system->RegisterFrame(
      source_id_, GeometryFrame("Earth", planet_pose));
  body_ids_.push_back(planet_id);
  body_offset_.push_back(planet_pose);
  axes_.push_back(Vector3<double>::UnitZ());

  // The geometry is displaced from the Earth _frame_ so that it orbits.
  const double kEarthOrbitRadius = 3.0;
  Isometry3<double> earth_pose = Isometry3<double>::Identity();
  earth_pose.translation() << kEarthOrbitRadius, 0, -kEarthBottom;
  geometry_system->RegisterGeometry(
      source_id_, planet_id,
<<<<<<< HEAD
      make_unique<GeometryInstance>(earth_pose, make_unique<Sphere>(0.25f),
                                    VisualMaterial(Vector4d(0, 0, 1, 1))));
  // Earth's orrery arm.
  MakeArm(source_id_, planet_id, kEarthOrbitRadius, -kEarthBottom, pipe_radius,
          post_material, geometry_system);
=======
      make_unique<GeometryInstance>(earth_pose, make_unique<Sphere>(0.25f)));
  // Earth's orrery arm.
  MakeArm(source_id_, planet_id, kEarthOrbitRadius, -kEarthBottom, pipe_radius,
          geometry_system);
>>>>>>> e364d1fe

  // Luna - Luna's frame is at the center of the Earth.
  FrameId luna_id = geometry_system->RegisterFrame(
      source_id_, planet_id, GeometryFrame("Luna", earth_pose));
  body_ids_.push_back(luna_id);
  body_offset_.push_back(earth_pose);
  Vector3<double> plane_normal;
  plane_normal << 1, 1, 1;
  axes_.push_back(plane_normal.normalized());

  // The geometry is displaced from Luna's frame so that it orbits.
  const double kLunaOrbitRadius = 0.35;
  Isometry3<double> luna_pose = Isometry3<double>::Identity();
  // Pick a position at kLunaOrbitRadius distance from the Earth's origin on
  // the plane _perpendicular_ to the moon's normal (axes_.back()).
  Vector3<double> luna_position(-1, 0.5, 0.5);
  luna_pose.translation() = luna_position.normalized() * kLunaOrbitRadius;
  geometry_system->RegisterGeometry(
      source_id_, luna_id, make_unique<GeometryInstance>(
                               luna_pose, make_unique<Sphere>(0.075f),
                               VisualMaterial(Vector4d(0.5, 0.5, 0.35, 1))));

  // Mars - Mars's frame lies directly *below* the sun (to account for the
  // orrery arm).
  planet_pose.translation() << 0, 0, orrery_bottom;
  planet_id = geometry_system->RegisterFrame(
      source_id_, GeometryFrame("Mars", planet_pose));
  body_ids_.push_back(planet_id);
  body_offset_.push_back(planet_pose);
  plane_normal << 0, 0.1, 1;
  axes_.push_back(plane_normal.normalized());

  // The geometry is displaced from the Mars _frame_ so that it orbits.
  const double kMarsOrbitRadius = 5.0;
  Isometry3<double> mars_pose = Isometry3<double>::Identity();
  mars_pose.translation() << kMarsOrbitRadius, 0, -orrery_bottom;
  geometry_system->RegisterGeometry(
      source_id_, planet_id,
<<<<<<< HEAD
      make_unique<GeometryInstance>(mars_pose, make_unique<Sphere>(0.24f),
                                    VisualMaterial(Vector4d(0.9, 0.1, 0, 1))));
  // Mars's orrery arm.
  MakeArm(source_id_, planet_id, kMarsOrbitRadius, -orrery_bottom, pipe_radius,
          post_material, geometry_system);
=======
      make_unique<GeometryInstance>(mars_pose, make_unique<Sphere>(0.24f)));
  // Mars's orrery arm.
  MakeArm(source_id_, planet_id, kMarsOrbitRadius, -orrery_bottom, pipe_radius,
          geometry_system);
>>>>>>> e364d1fe

  // Mars moon - Phobos's frame is centered on Mars, but its orientation is
  // reversed so that it revolves in the opposite direction
  Isometry3<T> phobos_rotation_pose = Isometry3<double>::Identity();
  phobos_rotation_pose.linear() =
      AngleAxis<T>(M_PI / 2, Vector3<T>::UnitX()).matrix();
  FrameId phobos_id = geometry_system->RegisterFrame(
      source_id_, planet_id, GeometryFrame("phobos", phobos_rotation_pose));
  body_ids_.push_back(phobos_id);
  body_offset_.push_back(mars_pose);
  plane_normal << 0, 0, 1;
  axes_.push_back(plane_normal.normalized());

  // The geometry is displaced from the Phobos's _frame_ so that it orbits.
  const double kPhobosOrbitRadius = 0.34;
  Isometry3<double> phobos_pose = Isometry3<double>::Identity();
  phobos_pose.translation() << kPhobosOrbitRadius, 0, 0;
  geometry_system->RegisterGeometry(
      source_id_, phobos_id,
      make_unique<GeometryInstance>(
          phobos_pose, make_unique<Sphere>(0.06f),
          VisualMaterial(Vector4d(0.65, 0.6, 0.8, 1))));

  DRAKE_DEMAND(static_cast<int>(body_ids_.size()) == kBodyCount);
}

template <typename T>
FramePoseVector<T> SolarSystem<T>::AllocateFramePoseOutput(
    const Context<T>&) const {
  DRAKE_DEMAND(source_id_.is_valid());
  DRAKE_DEMAND(static_cast<int>(body_offset_.size()) == kBodyCount);
  // NOTE: We initialize with the translational offset during allocation so that
  // the `CalcFramePoseOutput` need only update the rotational component.
  return FramePoseVector<T>(source_id_, body_offset_);
}

template <typename T>
void SolarSystem<T>::CalcFramePoseOutput(const Context<T>& context,
                                         FramePoseVector<T>* poses) const {
  const BasicVector<T>& state = get_state(context);
  DRAKE_ASSERT(poses->vector().size() == body_ids_.size());
  std::vector<Isometry3<T>>& pose_data = poses->mutable_vector();
  for (size_t i = 0; i < body_ids_.size(); ++i) {
    // Frames only revolve around their origin; it is only necessary to set the
    // rotation value.
    T rot{state[i]};
    pose_data[i].linear() = AngleAxis<T>(rot, axes_[i]).matrix();
  }
}

template <typename T>
FrameIdVector SolarSystem<T>::AllocateFrameIdOutput(const MyContext&) const {
  DRAKE_DEMAND(source_id_.is_valid());
  DRAKE_DEMAND(static_cast<int>(body_offset_.size()) == kBodyCount);
  FrameIdVector ids(source_id_);
  ids.AddFrameIds(body_ids_);
  return ids;
}

template <typename T>
void SolarSystem<T>::CalcFrameIdOutput(const MyContext&, FrameIdVector*) const {
  // NOTE: This only needs to do work if the topology changes. This system makes
  // no topology changes.
}

template <typename T>
void SolarSystem<T>::DoCalcTimeDerivatives(
    const MyContext& context, MyContinuousState* derivatives) const {
  const BasicVector<T>& state = get_state(context);
  BasicVector<T>* derivative_vector = get_mutable_state(derivatives);
  derivative_vector->SetZero();
  derivative_vector->get_mutable_value().head(kBodyCount) =
      state.get_value().tail(kBodyCount);
}

template class SolarSystem<double>;

}  // namespace solar_system
}  // namespace examples
}  // namespace drake<|MERGE_RESOLUTION|>--- conflicted
+++ resolved
@@ -104,11 +104,7 @@
 // origin, and the top of the arm is positioned at the given height.
 template <class ParentId>
 void MakeArm(SourceId source_id, ParentId parent_id, double length,
-<<<<<<< HEAD
              double height, double radius, const VisualMaterial& material,
-=======
-             double height, double radius,
->>>>>>> e364d1fe
              GeometrySystem<double>* geometry_system) {
   Isometry3<double> arm_pose = Isometry3<double>::Identity();
   // tilt it horizontally
@@ -118,22 +114,14 @@
   geometry_system->RegisterGeometry(
       source_id, parent_id,
       make_unique<GeometryInstance>(
-<<<<<<< HEAD
           arm_pose, make_unique<Cylinder>(radius, length), material));
-=======
-          arm_pose, make_unique<Cylinder>(radius, length)));
->>>>>>> e364d1fe
 
   Isometry3<double> post_pose = Isometry3<double>::Identity();
   post_pose.translation() << length, 0, height/2;
   geometry_system->RegisterGeometry(
       source_id, parent_id,
       make_unique<GeometryInstance>(
-<<<<<<< HEAD
           post_pose, make_unique<Cylinder>(radius, height), material));
-=======
-          post_pose, make_unique<Cylinder>(radius, height)));
->>>>>>> e364d1fe
 }
 
 template <typename T>
@@ -142,10 +130,7 @@
   body_offset_.reserve(kBodyCount);
   axes_.reserve(kBodyCount);
 
-<<<<<<< HEAD
   VisualMaterial post_material{Vector4d(0.3, 0.15, 0.05, 1)};
-=======
->>>>>>> e364d1fe
   const double orrery_bottom = -1.5;
   const double pipe_radius = 0.05;
 
@@ -157,7 +142,7 @@
                       Isometry3<double>::Identity(), make_unique<Sphere>(1.f),
                       VisualMaterial(Vector4d(1, 1, 0, 1))));
 
-  // The fixed pose on which Sun sits and around which all planets rotate.
+  // The fixed post on which Sun sits and around which all planets rotate.
   const double post_height = 1;
   Isometry3<double> post_pose = Isometry3<double>::Identity();
   post_pose.translation() << 0, 0, (orrery_bottom + post_height / 2);
@@ -166,15 +151,6 @@
                       post_pose,
                       make_unique<Cylinder>(pipe_radius, post_height),
                       post_material));
-
-  // The fixed pose on which Sun sits and around which all planets rotate.
-  const double post_height = 1;
-  Isometry3<double> post_pose = Isometry3<double>::Identity();
-  post_pose.translation() << 0, 0, (orrery_bottom + post_height / 2);
-  geometry_system->RegisterAnchoredGeometry(
-      source_id_, make_unique<GeometryInstance>(
-                      post_pose,
-                      make_unique<Cylinder>(pipe_radius, post_height)));
 
   // Allocate the "celestial bodies": two planets orbiting on different planes,
   // each with a moon.
@@ -196,18 +172,11 @@
   earth_pose.translation() << kEarthOrbitRadius, 0, -kEarthBottom;
   geometry_system->RegisterGeometry(
       source_id_, planet_id,
-<<<<<<< HEAD
       make_unique<GeometryInstance>(earth_pose, make_unique<Sphere>(0.25f),
                                     VisualMaterial(Vector4d(0, 0, 1, 1))));
   // Earth's orrery arm.
   MakeArm(source_id_, planet_id, kEarthOrbitRadius, -kEarthBottom, pipe_radius,
           post_material, geometry_system);
-=======
-      make_unique<GeometryInstance>(earth_pose, make_unique<Sphere>(0.25f)));
-  // Earth's orrery arm.
-  MakeArm(source_id_, planet_id, kEarthOrbitRadius, -kEarthBottom, pipe_radius,
-          geometry_system);
->>>>>>> e364d1fe
 
   // Luna - Luna's frame is at the center of the Earth.
   FrameId luna_id = geometry_system->RegisterFrame(
@@ -246,18 +215,11 @@
   mars_pose.translation() << kMarsOrbitRadius, 0, -orrery_bottom;
   geometry_system->RegisterGeometry(
       source_id_, planet_id,
-<<<<<<< HEAD
       make_unique<GeometryInstance>(mars_pose, make_unique<Sphere>(0.24f),
                                     VisualMaterial(Vector4d(0.9, 0.1, 0, 1))));
   // Mars's orrery arm.
   MakeArm(source_id_, planet_id, kMarsOrbitRadius, -orrery_bottom, pipe_radius,
           post_material, geometry_system);
-=======
-      make_unique<GeometryInstance>(mars_pose, make_unique<Sphere>(0.24f)));
-  // Mars's orrery arm.
-  MakeArm(source_id_, planet_id, kMarsOrbitRadius, -orrery_bottom, pipe_radius,
-          geometry_system);
->>>>>>> e364d1fe
 
   // Mars moon - Phobos's frame is centered on Mars, but its orientation is
   // reversed so that it revolves in the opposite direction
