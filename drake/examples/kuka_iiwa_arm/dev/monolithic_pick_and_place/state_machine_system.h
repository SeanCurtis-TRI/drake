#pragma once

#include <memory>
#include <string>
#include <vector>

#include "bot_core/robot_state_t.hpp"

#include "drake/examples/kuka_iiwa_arm/pick_and_place/pick_and_place_state_machine.h"
#include "drake/examples/kuka_iiwa_arm/pick_and_place/world_state.h"
#include "drake/manipulation/planner/constraint_relaxing_ik.h"
#include "drake/multibody/rigid_body_tree.h"
#include "drake/systems/framework/leaf_system.h"
#include "drake/systems/framework/system_symbolic_inspector.h"

namespace drake {
namespace examples {
namespace kuka_iiwa_arm {
namespace monolithic_pick_and_place {

/**
 * A class that implements the Finite-State-Machine logic for the
 * Pick-And-Place demo. This system should be used by coupling the outputs with
 * the `IiwaMove` and `GripperAction` systems and the inputs are to be
 * connected to the appropriate output ports of the `IiwaStatusSender`,
 * `SchunkWsgStatusSender` and `OracularStateEstimator` systems.
 */
class PickAndPlaceStateMachineSystem : public systems::LeafSystem<double> {
 public:
  /**
   * Constructor for the PickAndPlaceStateMachineSystem
   * @param iiwa_base, The pose of the base of the IIWA robot system.
   * @param period_sec : The update interval of the unrestricted update of
   * this system. This should be bigger than that of the PlanSource components.
   */
  PickAndPlaceStateMachineSystem(
      const std::string& iiwa_model_path,
      const std::string& end_effector_name,
      const Isometry3<double>& iiwa_base,
      const std::vector<Isometry3<double>>& place_locations,
      const double period_sec = 0.01);

  std::unique_ptr<systems::AbstractValues> AllocateAbstractState()
      const override;

  // This kind of a system is not a direct feedthrough.
<<<<<<< HEAD
  bool DoHasDirectFeedthrough(const systems::SystemSymbolicInspector*,
                              int, int) const final {
=======
  optional<bool> DoHasDirectFeedthrough(int, int) const final {
>>>>>>> 34f912c7
    return false;
  }

  void SetDefaultState(const systems::Context<double>& context,
                       systems::State<double>* state) const override;

  void DoCalcUnrestrictedUpdate(const systems::Context<double>& context,
            const std::vector<const systems::UnrestrictedUpdateEvent<double>*>&,
            systems::State<double>* state) const override;

  /**
   * Getter for the input port corresponding to the abstract input with iiwa
   * state message (LCM `robot_state_t` message).
   * @return The corresponding `sytems::InputPortDescriptor`.
   */
  const systems::InputPortDescriptor<double>& get_input_port_iiwa_state()
      const {
    return this->get_input_port(input_port_iiwa_state_);
  }

  /**
   * Getter for the input port corresponding to the abstract input with box
   * state message (LCM `botcore::robot_state_t` message).
   * @return The corresponding `sytems::InputPortDescriptor`.
   */
  const systems::InputPortDescriptor<double>& get_input_port_box_state() const {
    return this->get_input_port(input_port_box_state_);
  }

  /**
   * Getter for the input port corresponding to the abstract input with the wsg
   * status message (LCM `lcmt_schunk_wsg_status` message).
   * @return The corresponding `sytems::InputPortDescriptor`.
   */
  const systems::InputPortDescriptor<double>& get_input_port_wsg_status()
      const {
    return this->get_input_port(input_port_wsg_status_);
  }

  const systems::OutputPort<double>& get_output_port_iiwa_plan()
      const {
    return this->get_output_port(output_port_iiwa_plan_);
  }

  const systems::OutputPort<double>& get_output_port_wsg_command()
      const {
    return this->get_output_port(output_port_wsg_command_);
  }

  /// Return the state of the pick and place state machine.
  pick_and_place::PickAndPlaceState state(
      const systems::Context<double>&) const;

  /// Return the state of the pick and place world.  Note that this
  /// reference is into data contained inside the passed in context.
  const pick_and_place::WorldState& world_state(
      const systems::Context<double>&) const;

 private:
  void CalcIiwaPlan(
      const systems::Context<double>& context,
      robotlocomotion::robot_plan_t* iiwa_plan) const;

  void CalcWsgCommand(
      const systems::Context<double>& context,
      lcmt_schunk_wsg_command* wsg_command) const;

  struct InternalState;

  RigidBodyTree<double> iiwa_tree_{};
  // Input ports.
  int input_port_iiwa_state_{-1};
  int input_port_box_state_{-1};
  int input_port_wsg_status_{-1};
  // Output ports.
  int output_port_iiwa_plan_{-1};
  int output_port_wsg_command_{-1};

  std::string iiwa_model_path_;
  std::string end_effector_name_;
  const Isometry3<double> iiwa_base_;

  const std::unique_ptr<
    manipulation::planner::ConstraintRelaxingIk> planner_{nullptr};

  std::vector<Isometry3<double>> place_locations_;
};

}  // namespace monolithic_pick_and_place
}  // namespace kuka_iiwa_arm
}  // namespace examples
}  // namespace drake<|MERGE_RESOLUTION|>--- conflicted
+++ resolved
@@ -44,12 +44,7 @@
       const override;
 
   // This kind of a system is not a direct feedthrough.
-<<<<<<< HEAD
-  bool DoHasDirectFeedthrough(const systems::SystemSymbolicInspector*,
-                              int, int) const final {
-=======
   optional<bool> DoHasDirectFeedthrough(int, int) const final {
->>>>>>> 34f912c7
     return false;
   }
 
