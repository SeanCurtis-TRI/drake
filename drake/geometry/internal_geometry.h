--- conflicted
+++ resolved
@@ -9,11 +9,8 @@
 #include "drake/common/drake_copyable.h"
 #include "drake/common/drake_optional.h"
 #include "drake/geometry/geometry_ids.h"
-<<<<<<< HEAD
 #include "drake/geometry/geometry_index.h"
 #include "drake/geometry/geometry_material.h"
-=======
->>>>>>> eec9c787
 #include "drake/geometry/shape_specification.h"
 
 namespace drake {
@@ -24,7 +21,6 @@
 // added to the declaration of GeometryInstance.
 /** Base class for the internal representation of registered geometry. It
  includes the data common to both anchored and dynamic geometry. */
-<<<<<<< HEAD
 template <typename IndexType>
 class InternalGeometryBase {
  public:
@@ -49,20 +45,9 @@
         X_PG_(X_PG),
         engine_index_(engine_index) {}
 
-=======
-class InternalGeometryBase {
- public:
-  DRAKE_DEFAULT_COPY_AND_MOVE_AND_ASSIGN(InternalGeometryBase)
-
-  /** Default constructor. The geometry id will be invalid, the shape will
-   be nullptr, and the pose will be uninitialized. */
-  InternalGeometryBase() {}
->>>>>>> eec9c787
-
   /** Full constructor.
    @param shape         The shape specification for this instance.
    @param geometry_id   The identifier for _this_ geometry.
-<<<<<<< HEAD
    @param name          The name of the geometry.
    @param X_PG          The pose of the geometry G in the parent frame P.
    @param engine_index  The position in the geometry engine of this geometry.
@@ -77,14 +62,6 @@
         X_PG_(X_PG),
         engine_index_(engine_index),
         visual_material_(vis_material) {}
-=======
-   @param X_PG          The pose of the geometry G in the parent frame P. */
-  InternalGeometryBase(std::unique_ptr<Shape> shape, GeometryId geometry_id,
-                       const Isometry3<double>& X_PG)
-      : shape_spec_(std::move(shape)),
-        id_(geometry_id),
-        X_PG_(X_PG) {}
->>>>>>> eec9c787
 
   /** Compares two %InternalGeometryBase instances for "equality". Two internal
    geometries are considered equal if they have the same geometry identifier. */
@@ -100,15 +77,11 @@
 
   const Shape& get_shape() const { return *shape_spec_; }
   GeometryId get_id() const { return id_; }
-<<<<<<< HEAD
   const std::string& get_name() const { return name_; }
   const Isometry3<double>& get_pose_in_parent() const { return X_PG_; }
   IndexType get_engine_index() const { return engine_index_; }
   void set_engine_index(IndexType index) { engine_index_ = index; }
   const VisualMaterial& get_visual_material() const { return visual_material_; }
-=======
-  const Isometry3<double>& get_pose_in_parent() const { return X_PG_; }
->>>>>>> eec9c787
 
  private:
   // The specification for this instance's shape.
@@ -117,7 +90,6 @@
   // The identifier for this frame.
   GeometryId id_;
 
-<<<<<<< HEAD
   // The name of the frame. Must be unique across frames from the same
   // geometry source.
   std::string name_;
@@ -133,21 +105,12 @@
   // can be assigned at the frame level.
   // The "rendering" material -- e.g., OpenGl contexts and the like.
   VisualMaterial visual_material_;
-=======
-  // The pose of this geometry in the parent frame. The parent may be a frame or
-  // another registered geometry.
-  Isometry3<double> X_PG_;
->>>>>>> eec9c787
 };
 
 /** This class represents the internal representation of registered _dynamic_
  geometry. It includes the user-specified meta data (e.g., name) and internal
  topology representations. */
-<<<<<<< HEAD
 class InternalGeometry : public InternalGeometryBase<GeometryIndex> {
-=======
-class InternalGeometry : public InternalGeometryBase {
->>>>>>> eec9c787
  public:
   DRAKE_DEFAULT_COPY_AND_MOVE_AND_ASSIGN(InternalGeometry)
 
@@ -155,7 +118,6 @@
    the state documented in InternalGeometryBase(). */
   InternalGeometry();
 
-<<<<<<< HEAD
   /** Default material, full constructor.
    @param shape         The shape specification for this instance.
    @param frame_id      The identifier of the frame this belongs to.
@@ -170,13 +132,10 @@
                    const Isometry3<double>& X_PG, GeometryIndex engine_index,
                    const optional<GeometryId>& parent_id = {});
 
-=======
->>>>>>> eec9c787
   /** Full constructor.
    @param shape         The shape specification for this instance.
    @param frame_id      The identifier of the frame this belongs to.
    @param geometry_id   The identifier for _this_ geometry.
-<<<<<<< HEAD
    @param name          The name of the geometry.
    @param X_PG          The pose of the geometry G in the parent frame P. The
                         parent may be a frame, or another registered geometry.
@@ -187,13 +146,6 @@
                    GeometryId geometry_id, const std::string& name,
                    const Isometry3<double>& X_PG, GeometryIndex engine_index,
                    const VisualMaterial& vis_material,
-=======
-   @param X_PG          The pose of the geometry G in the parent frame P. The
-                        parent may be a frame, or another registered geometry.
-   @param parent_id     The optional id of the parent geometry. */
-  InternalGeometry(std::unique_ptr<Shape> shape, FrameId frame_id,
-                   GeometryId geometry_id, const Isometry3<double>& X_PG,
->>>>>>> eec9c787
                    const optional<GeometryId>& parent_id = {});
 
   FrameId get_frame_id() const { return frame_id_; }
@@ -251,7 +203,6 @@
 /** This class represents the internal representation of registered _anchored_
  geometry. It includes the user-specified meta data (e.g., name) and internal
  topology representations. */
-<<<<<<< HEAD
 class InternalAnchoredGeometry
     : public InternalGeometryBase<AnchoredGeometryIndex> {
  public:
@@ -284,21 +235,6 @@
                            const Isometry3<double> X_WG,
                            AnchoredGeometryIndex engine_index,
                            const VisualMaterial& vis_material);
-=======
-class InternalAnchoredGeometry : public InternalGeometryBase {
- public:
-  DRAKE_DEFAULT_COPY_AND_MOVE_AND_ASSIGN(InternalAnchoredGeometry)
-
-  /** Default constructor. All ids will be invalid. */
-  InternalAnchoredGeometry();
-
-  /** Full constructor.
-   @param shape         The shape specification for this instance.
-   @param geometry_id   The identifier for _this_ geometry.
-   @param X_WG          The pose of the geometry G in the world frame W. */
-  InternalAnchoredGeometry(std::unique_ptr<Shape> shape, GeometryId geometry_id,
-                           const Isometry3<double>& X_WG);
->>>>>>> eec9c787
 };
 
 }  // namespace internal
