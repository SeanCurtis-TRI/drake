# -*- python -*-
# This file contains rules for Bazel; see drake/doc/bazel.rst.

load(
    "//tools:drake.bzl",
    "drake_cc_googletest",
    "drake_cc_library",
)
load("//tools:lint.bzl", "add_lint_tests")

package(default_visibility = ["//visibility:public"])

drake_cc_library(
    name = "frame_kinematics",
    srcs = [
        "frame_id_vector.cc",
        "frame_kinematics_vector.cc",
    ],
    hdrs = [
        "frame_id_vector.h",
        "frame_kinematics_vector.h",
    ],
    deps = [
        ":geometry_ids",
<<<<<<< HEAD
        "//drake/common",
        "//drake/multibody/multibody_tree/math:spatial_velocity",
=======
        "//drake/common:essential",
>>>>>>> feee7b45
    ],
)

drake_cc_library(
    name = "geometry_context",
    srcs = ["geometry_context.cc"],
    hdrs = ["geometry_context.h"],
    deps = [
        ":geometry_state",
        "//drake/systems/framework:leaf_context",
<<<<<<< HEAD
    ],
)

drake_cc_library(
    name = "geometry_engine",
    srcs = ["geometry_engine_stub.cc"],
    hdrs = [
        "geometry_engine.h",
        "geometry_engine_stub.h",
    ],
    deps = [
        ":geometry_ids",
        ":geometry_index",
        ":geometry_instance",
        ":geometry_query_inputs",
        ":shape_specification",
        "//drake/common",
        "//drake/common:copyable_unique_ptr",
        "//drake/geometry/query_results:nearest_pair",
        "//drake/geometry/query_results:penetration_as_point_pair",
        "//drake/geometry/query_results:point_proximity",
=======
>>>>>>> feee7b45
    ],
)

drake_cc_library(
    name = "geometry_frame",
    srcs = [],
    hdrs = ["geometry_frame.h"],
    deps = ["//drake/common:essential"],
)

drake_cc_library(
    name = "geometry_ids",
    srcs = [],
    hdrs = ["geometry_ids.h"],
    deps = [":identifier"],
)

drake_cc_library(
    name = "geometry_index",
    srcs = [],
    hdrs = ["geometry_index.h"],
    deps = ["//drake/common:type_safe_index"],
)

drake_cc_library(
    name = "geometry_instance",
    srcs = ["geometry_instance.cc"],
    hdrs = ["geometry_instance.h"],
    deps = [
        ":geometry_material",
        ":shape_specification",
        "//drake/common:copyable_unique_ptr",
        "//drake/common:essential",
    ],
)

drake_cc_library(
    name = "geometry_material",
    srcs = ["geometry_material.cc"],
    hdrs = ["geometry_material.h"],
    deps = ["//drake/common"],
)

drake_cc_library(
    name = "geometry_query_inputs",
    srcs = [],
    hdrs = ["geometry_query_inputs.h"],
    deps = [
        ":geometry_ids",
        ":geometry_index",
    ],
)

drake_cc_library(
    name = "geometry_state",
    srcs = ["geometry_state.cc"],
    hdrs = ["geometry_state.h"],
    deps = [
        ":frame_kinematics",
        ":geometry_engine",
        ":geometry_frame",
        ":geometry_ids",
        ":geometry_index",
        ":geometry_instance",
        ":internal_frame",
        ":internal_geometry",
        "//drake/common",
        "//drake/common:unused",
    ],
)

drake_cc_library(
    name = "geometry_system",
    srcs = ["geometry_system.cc"],
    hdrs = [
        "geometry_system.h",
        "query_handle.h",
    ],
    deps = [
        ":geometry_context",
<<<<<<< HEAD
        ":geometry_state",
        ":geometry_world",
        "//drake/common",
        "//drake/systems/framework",
        "//drake/systems/rendering:pose_bundle",
    ],
)

drake_cc_library(
    name = "geometry_visualization",
    srcs = ["geometry_visualization.cc"],
    hdrs = ["geometry_visualization.h"],
    deps = [
        ":geometry_state",
        ":geometry_system",
        "//drake/lcm",
        "//drake/lcmtypes:viewer",
        "//drake/math:geometric_transform",
    ],
)

drake_cc_library(
    name = "geometry_world",
    srcs = ["geometry_world.cc"],
    hdrs = ["geometry_world.h"],
    deps = [
        ":frame_kinematics",
        ":geometry_context",
        ":geometry_frame",
        ":geometry_instance",
        ":geometry_query_inputs",
=======
>>>>>>> feee7b45
        ":geometry_state",
        "//drake/common:essential",
        "//drake/geometry/query_results:penetration_as_point_pair",
<<<<<<< HEAD
=======
        "//drake/systems/framework",
        "//drake/systems/rendering:pose_bundle",
    ],
)

drake_cc_library(
    name = "geometry_visualization",
    srcs = ["geometry_visualization.cc"],
    hdrs = ["geometry_visualization.h"],
    deps = [
        ":geometry_state",
        ":geometry_system",
        "//drake/lcm",
        "//drake/lcmtypes:viewer",
        "//drake/math:geometric_transform",
>>>>>>> feee7b45
    ],
)

drake_cc_library(
    name = "internal_frame",
    srcs = ["internal_frame.cc"],
    hdrs = ["internal_frame.h"],
    deps = [
        ":geometry_ids",
        ":geometry_index",
        "//drake/common:essential",
    ],
)

drake_cc_library(
    name = "internal_geometry",
    srcs = ["internal_geometry.cc"],
    hdrs = ["internal_geometry.h"],
    deps = [
        ":geometry_ids",
        ":geometry_index",
        ":geometry_material",
        ":shape_specification",
        "//drake/common:copyable_unique_ptr",
        "//drake/common:essential",
    ],
)

drake_cc_library(
    name = "identifier",
    srcs = [],
    hdrs = ["identifier.h"],
    deps = ["//drake/common:essential"],
)

drake_cc_library(
    name = "shape_specification",
    srcs = ["shape_specification.cc"],
    hdrs = ["shape_specification.h"],
    deps = ["//drake/common:essential"],
)

# -----------------------------------------------------

drake_cc_library(
    name = "expect_error_message",
    srcs = [],
    hdrs = ["test/expect_error_message.h"],
)

drake_cc_library(
    name = "query_test_utility",
    testonly = 1,
    srcs = ["test/query_test_utility.cc"],
    hdrs = ["test/query_test_utility.h"],
    deps = [
        ":geometry_context",
        ":geometry_engine",
        ":geometry_state",
        ":geometry_world",
        ":internal_geometry",
        "//drake/common:eigen_matrix_compare",
        "@gtest//:without_main",
    ],
)

drake_cc_googletest(
    name = "frame_id_vector_test",
    deps = [
        ":expect_error_message",
        ":frame_kinematics",
    ],
)

drake_cc_googletest(
    name = "frame_kinematics_vector_test",
    deps = [
        ":frame_kinematics",
        "//drake/common:eigen_matrix_compare",
    ],
)

drake_cc_googletest(
    name = "geometry_engine_stub_test",
    deps = [
        ":geometry_engine",
        ":query_test_utility",
    ],
)

drake_cc_googletest(
    name = "frame_id_vector_test",
    deps = [
        ":expect_error_message",
        ":frame_kinematics",
    ],
)

drake_cc_googletest(
    name = "frame_kinematics_vector_test",
    deps = [
        ":frame_kinematics",
        "//drake/common:eigen_matrix_compare",
    ],
)

drake_cc_googletest(
    name = "geometry_instance_test",
    deps = [
        ":geometry_instance",
        "//drake/common:copyable_unique_ptr",
    ],
)

drake_cc_googletest(
    name = "geometry_state_test",
    deps = [
        ":expect_error_message",
        ":geometry_state",
        ":geometry_world",
        ":shape_specification",
        "//drake/common:eigen_matrix_compare",
    ],
)

drake_cc_googletest(
    name = "geometry_system_test",
    deps = [
        ":expect_error_message",
        ":geometry_system",
        ":geometry_visualization",
<<<<<<< HEAD
    ],
)

drake_cc_googletest(
    name = "geometry_world_test",
    deps = [
        ":expect_error_message",
        ":geometry_instance",
        ":geometry_world",
        ":query_test_utility",
        "//drake/common",
=======
>>>>>>> feee7b45
    ],
)

drake_cc_googletest(
    name = "identifier_test",
    deps = [":identifier"],
)

drake_cc_googletest(
    name = "shape_specification_test",
    deps = [
        ":shape_specification",
        "//drake/common:eigen_matrix_compare",
        "//drake/common:is_dynamic_castable",
    ],
)

add_lint_tests()<|MERGE_RESOLUTION|>--- conflicted
+++ resolved
@@ -22,12 +22,8 @@
     ],
     deps = [
         ":geometry_ids",
-<<<<<<< HEAD
-        "//drake/common",
+        "//drake/common:essential",
         "//drake/multibody/multibody_tree/math:spatial_velocity",
-=======
-        "//drake/common:essential",
->>>>>>> feee7b45
     ],
 )
 
@@ -38,7 +34,6 @@
     deps = [
         ":geometry_state",
         "//drake/systems/framework:leaf_context",
-<<<<<<< HEAD
     ],
 )
 
@@ -60,8 +55,6 @@
         "//drake/geometry/query_results:nearest_pair",
         "//drake/geometry/query_results:penetration_as_point_pair",
         "//drake/geometry/query_results:point_proximity",
-=======
->>>>>>> feee7b45
     ],
 )
 
@@ -142,10 +135,9 @@
     ],
     deps = [
         ":geometry_context",
-<<<<<<< HEAD
         ":geometry_state",
         ":geometry_world",
-        "//drake/common",
+        "//drake/common:essential",
         "//drake/systems/framework",
         "//drake/systems/rendering:pose_bundle",
     ],
@@ -174,29 +166,9 @@
         ":geometry_frame",
         ":geometry_instance",
         ":geometry_query_inputs",
-=======
->>>>>>> feee7b45
         ":geometry_state",
         "//drake/common:essential",
         "//drake/geometry/query_results:penetration_as_point_pair",
-<<<<<<< HEAD
-=======
-        "//drake/systems/framework",
-        "//drake/systems/rendering:pose_bundle",
-    ],
-)
-
-drake_cc_library(
-    name = "geometry_visualization",
-    srcs = ["geometry_visualization.cc"],
-    hdrs = ["geometry_visualization.h"],
-    deps = [
-        ":geometry_state",
-        ":geometry_system",
-        "//drake/lcm",
-        "//drake/lcmtypes:viewer",
-        "//drake/math:geometric_transform",
->>>>>>> feee7b45
     ],
 )
 
@@ -288,22 +260,6 @@
 )
 
 drake_cc_googletest(
-    name = "frame_id_vector_test",
-    deps = [
-        ":expect_error_message",
-        ":frame_kinematics",
-    ],
-)
-
-drake_cc_googletest(
-    name = "frame_kinematics_vector_test",
-    deps = [
-        ":frame_kinematics",
-        "//drake/common:eigen_matrix_compare",
-    ],
-)
-
-drake_cc_googletest(
     name = "geometry_instance_test",
     deps = [
         ":geometry_instance",
@@ -328,7 +284,6 @@
         ":expect_error_message",
         ":geometry_system",
         ":geometry_visualization",
-<<<<<<< HEAD
     ],
 )
 
@@ -340,8 +295,6 @@
         ":geometry_world",
         ":query_test_utility",
         "//drake/common",
-=======
->>>>>>> feee7b45
     ],
 )
 
