# -*- python -*-
# This file contains rules for Bazel; see drake/doc/bazel.rst.

load(
    "//tools:drake.bzl",
    "drake_cc_googletest",
    "drake_cc_library",
)
load("//tools:lint.bzl", "add_lint_tests")

package(default_visibility = ["//visibility:public"])

drake_cc_library(
    name = "frame_kinematics",
    srcs = [
        "frame_id_vector.cc",
        "frame_kinematics_vector.cc",
    ],
    hdrs = [
        "frame_id_vector.h",
        "frame_kinematics_vector.h",
    ],
    deps = [
        ":geometry_ids",
        "//drake/common:essential",
        "//drake/multibody/multibody_tree/math:spatial_velocity",
    ],
)

drake_cc_library(
    name = "geometry_context",
    srcs = ["geometry_context.cc"],
    hdrs = ["geometry_context.h"],
    deps = [
        ":geometry_state",
        "//drake/systems/framework:leaf_context",
    ],
)

drake_cc_library(
    name = "geometry_engine",
    srcs = ["geometry_engine_stub.cc"],
    hdrs = [
        "geometry_engine.h",
        "geometry_engine_stub.h",
    ],
    deps = [
        ":geometry_ids",
        ":geometry_index",
        ":geometry_instance",
        ":geometry_query_inputs",
        ":shape_specification",
        "//drake/common",
        "//drake/common:copyable_unique_ptr",
        "//drake/geometry/query_results:nearest_pair",
        "//drake/geometry/query_results:penetration_as_point_pair",
        "//drake/geometry/query_results:point_proximity",
    ],
)

drake_cc_library(
    name = "geometry_frame",
    srcs = [],
    hdrs = ["geometry_frame.h"],
    deps = ["//drake/common:essential"],
)

drake_cc_library(
    name = "geometry_ids",
    srcs = [],
    hdrs = ["geometry_ids.h"],
    deps = [":identifier"],
)

drake_cc_library(
    name = "geometry_index",
    srcs = [],
    hdrs = ["geometry_index.h"],
    deps = ["//drake/common:type_safe_index"],
)

drake_cc_library(
    name = "geometry_instance",
    srcs = ["geometry_instance.cc"],
    hdrs = ["geometry_instance.h"],
    deps = [
        ":geometry_material",
        ":shape_specification",
        "//drake/common:copyable_unique_ptr",
        "//drake/common:essential",
    ],
)

drake_cc_library(
    name = "geometry_material",
    srcs = ["geometry_material.cc"],
    hdrs = ["geometry_material.h"],
    deps = ["//drake/common"],
)

drake_cc_library(
    name = "geometry_query_inputs",
    srcs = [],
    hdrs = ["geometry_query_inputs.h"],
    deps = [
        ":geometry_ids",
        ":geometry_index",
    ],
)

drake_cc_library(
    name = "geometry_state",
    srcs = ["geometry_state.cc"],
    hdrs = ["geometry_state.h"],
    deps = [
        ":frame_kinematics",
        ":geometry_engine",
        ":geometry_frame",
        ":geometry_ids",
        ":geometry_index",
        ":geometry_instance",
        ":internal_frame",
        ":internal_geometry",
        "//drake/common",
        "//drake/common:unused",
    ],
)

drake_cc_library(
    name = "geometry_system",
    srcs = ["geometry_system.cc"],
    hdrs = [
        "geometry_system.h",
        "query_handle.h",
    ],
    deps = [
        ":geometry_context",
        ":geometry_state",
        ":geometry_world",
        "//drake/common:essential",
        "//drake/systems/framework",
        "//drake/systems/rendering:pose_bundle",
    ],
)

drake_cc_library(
    name = "geometry_visualization",
    srcs = ["geometry_visualization.cc"],
    hdrs = ["geometry_visualization.h"],
    deps = [
        ":geometry_state",
        ":geometry_system",
        "//drake/lcm",
        "//drake/lcmtypes:viewer",
        "//drake/math:geometric_transform",
    ],
)

drake_cc_library(
    name = "geometry_world",
    srcs = ["geometry_world.cc"],
    hdrs = ["geometry_world.h"],
    deps = [
        ":frame_kinematics",
        ":geometry_context",
        ":geometry_frame",
        ":geometry_instance",
        ":geometry_query_inputs",
        ":geometry_state",
        "//drake/common:essential",
        "//drake/geometry/query_results:penetration_as_point_pair",
    ],
)

drake_cc_library(
    name = "internal_frame",
    srcs = ["internal_frame.cc"],
    hdrs = ["internal_frame.h"],
    deps = [
        ":geometry_ids",
        ":geometry_index",
        "//drake/common:essential",
    ],
)

drake_cc_library(
    name = "internal_geometry",
    srcs = ["internal_geometry.cc"],
    hdrs = ["internal_geometry.h"],
    deps = [
        ":geometry_ids",
        ":geometry_index",
        ":geometry_material",
        ":shape_specification",
        "//drake/common:copyable_unique_ptr",
        "//drake/common:essential",
    ],
)

drake_cc_library(
    name = "identifier",
    srcs = [],
    hdrs = ["identifier.h"],
    deps = ["//drake/common:essential"],
)

drake_cc_library(
    name = "shape_specification",
    srcs = ["shape_specification.cc"],
    hdrs = ["shape_specification.h"],
    deps = ["//drake/common:essential"],
)

# -----------------------------------------------------

drake_cc_library(
    name = "expect_error_message",
    srcs = [],
    hdrs = ["test/expect_error_message.h"],
)

drake_cc_library(
    name = "query_test_utility",
    testonly = 1,
    srcs = ["test/query_test_utility.cc"],
    hdrs = ["test/query_test_utility.h"],
    deps = [
        ":geometry_context",
        ":geometry_engine",
        ":geometry_state",
        ":geometry_world",
        ":internal_geometry",
        "//drake/common:eigen_matrix_compare",
        "@gtest//:without_main",
    ],
)

drake_cc_googletest(
    name = "frame_id_vector_test",
    deps = [
        ":expect_error_message",
        ":frame_kinematics",
    ],
)

drake_cc_googletest(
    name = "frame_kinematics_vector_test",
    deps = [
        ":frame_kinematics",
        "//drake/common/test_utilities:eigen_matrix_compare",
    ],
)

drake_cc_googletest(
    name = "geometry_engine_stub_test",
    deps = [
        ":geometry_engine",
        ":query_test_utility",
    ],
)

drake_cc_googletest(
    name = "geometry_instance_test",
    deps = [
        ":geometry_instance",
        "//drake/common:copyable_unique_ptr",
    ],
)

drake_cc_googletest(
    name = "geometry_state_test",
    deps = [
        ":expect_error_message",
        ":geometry_state",
<<<<<<< HEAD
        ":geometry_world",
        ":shape_specification",
        "//drake/common:eigen_matrix_compare",
=======
        "//drake/common/test_utilities:eigen_matrix_compare",
>>>>>>> 5c32b81a
    ],
)

drake_cc_googletest(
    name = "geometry_system_test",
    deps = [
        ":expect_error_message",
        ":geometry_system",
        ":geometry_visualization",
    ],
)

drake_cc_googletest(
    name = "geometry_world_test",
    deps = [
        ":expect_error_message",
        ":geometry_instance",
        ":geometry_world",
        ":query_test_utility",
        "//drake/common",
    ],
)

drake_cc_googletest(
    name = "identifier_test",
    deps = [":identifier"],
)

drake_cc_googletest(
    name = "shape_specification_test",
    deps = [
        ":shape_specification",
        "//drake/common/test_utilities:eigen_matrix_compare",
        "//drake/common/test_utilities:is_dynamic_castable",
    ],
)

add_lint_tests()<|MERGE_RESOLUTION|>--- conflicted
+++ resolved
@@ -230,7 +230,7 @@
         ":geometry_state",
         ":geometry_world",
         ":internal_geometry",
-        "//drake/common:eigen_matrix_compare",
+        "//drake/common/test_utilities:eigen_matrix_compare",
         "@gtest//:without_main",
     ],
 )
@@ -272,13 +272,9 @@
     deps = [
         ":expect_error_message",
         ":geometry_state",
-<<<<<<< HEAD
         ":geometry_world",
         ":shape_specification",
-        "//drake/common:eigen_matrix_compare",
-=======
         "//drake/common/test_utilities:eigen_matrix_compare",
->>>>>>> 5c32b81a
     ],
 )
 
