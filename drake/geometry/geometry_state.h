--- conflicted
+++ resolved
@@ -69,14 +69,6 @@
   /** Reports the total number of frames -- across all sources. */
   int get_num_frames() const { return static_cast<int>(frames_.size()); }
 
-  /** Reports the total number of geometries. */
-  int get_num_geometries() const {
-    return static_cast<int>(geometries_.size());
-  }
-
-  /** Reports true if the given `source_id` references a registered source. */
-  bool source_is_registered(SourceId source_id) const;
-
   /** Reports the total number of _dynamic_ geometries. */
   int get_num_geometries() const {
     return static_cast<int>(geometries_.size());
@@ -86,6 +78,9 @@
   int get_num_anchored_geometries() const {
     return static_cast<int>(anchored_geometries_.size());
   }
+
+  /** Reports true if the given `source_id` references a registered source. */
+  bool source_is_registered(SourceId source_id) const;
 
   /** Iterator through the keys of an unordered map. */
   template <typename K, typename V>
@@ -179,7 +174,6 @@
    @return The name of the source.
    @throws std::logic_error if the id does _not_ map to a registered source. */
   const std::string& get_source_name(SourceId id) const;
-<<<<<<< HEAD
 
   /** Reports the pose, relative to the registered _frame_, for the geometry
    the given identifier refers to.
@@ -197,8 +191,6 @@
    @throws std::logic_error  If the `geometry_id` does _not_ map to a valid
                              GeometryInstance. */
   Isometry3<T> GetPoseInParent(GeometryId geometry_id) const;
-=======
->>>>>>> 83cf5183
 
   //@}
 
@@ -237,11 +229,6 @@
   FrameId RegisterFrame(SourceId source_id, FrameId parent_id,
                         const GeometryFrame<T>& frame);
 
-<<<<<<< HEAD
-  //@}
-
-=======
->>>>>>> 83cf5183
   /** Registers a GeometryInstance with the state. The state takes ownership of
    the geometry and associates it with the given frame and source. Returns the
    new identifier for the successfully registered GeometryInstance.
@@ -280,7 +267,6 @@
       SourceId source_id, GeometryId geometry_id,
       std::unique_ptr<GeometryInstance<T>> geometry);
 
-<<<<<<< HEAD
   /** Registers a GeometryInstance with the state as anchored geometry. This
    registers geometry which "hangs" from the world frame and never moves.
    The `geometry`'s pose value is relative to the world frame. The state takes
@@ -297,8 +283,6 @@
       SourceId source_id,
       std::unique_ptr<GeometryInstance<T>> geometry);
 
-=======
->>>>>>> 83cf5183
   /** Removes all frames and geometry registered from the identified source.
    The source remains registered and further frames and geometry can be
    registered on it.
@@ -322,12 +306,8 @@
   /** Removes the given geometry from the the indicated source's geometries. Any
    geometry that was hung from the indicated geometry will _also_ be removed.
    @param source_id     The identifier for the owner geometry source.
-<<<<<<< HEAD
    @param geometry_id   The identifier of the geometry to remove (can be dynamic
                         or anchored).
-=======
-   @param geometry_id   The identifier of the frame to remove.
->>>>>>> 83cf5183
    @throws std::logic_error  1. If the `source_id` does _not_ map to a
                              registered source, or
                              2. the `geometry_id` does not map to a valid
@@ -498,15 +478,6 @@
   // GeometryWorld. The amount of work depends on the context from which this
   // method is invoked:
   //
-<<<<<<< HEAD
-  //  - RemoveFrame(): RemoveFrame() is deleting *all* geometry attached to the
-  //    frame. It explicitly iterates through those geometries. Thus,
-  //    recursion is unnecessary, removal from parent references is likewise
-  //    unnecessary (and actually wrong).
-  //   - RemoveGeometry(): The full removal is necessary; recursively remove
-  //    children and remove this geometry from the child lists of its parent
-  //    frame and, if exists, parent geometry.
-=======
   //  - RemoveFrame(): RemoveFrame() deletes *all* geometry attached to the
   //    frame. It explicitly iterates through those geometries. Thus,
   //    recursion is unnecessary, removal from parent references is likewise
@@ -515,13 +486,11 @@
   //    hierarchy) is being removed. In addition to recursively removing all
   //    child geometries, it must also remove this geometry id from its parent
   //    frame and, if it exists, its parent geometry.
->>>>>>> 83cf5183
   //   - RemoveGeometryUnchecked(): This is the recursive call; it's parent
   //    is already slated for removal, so parent references can be left alone.
   void RemoveGeometryUnchecked(GeometryId geometry_id,
                                RemoveGeometryOrigin caller);
 
-<<<<<<< HEAD
   // Removes anchored geometry indicated by the id. No checking of source is
   // required.
   void RemoveAnchoredGeometryUnchecked(GeometryId geometry_id);
@@ -553,8 +522,6 @@
     return geometries_.count(id) > 0;
   }
 
-=======
->>>>>>> 83cf5183
   // ---------------------------------------------------------------------
   // Maps from registered source ids to the entities registered to those
   // sources (e.g., frames and geometries). This lives in the state to support
@@ -587,7 +554,6 @@
 
   // The geometry data, keyed on unique geometry identifiers.
   std::unordered_map<GeometryId, internal::InternalGeometry> geometries_;
-<<<<<<< HEAD
 
   // The _anchored_ geometry data, keyed on the unique geometry identifiers.
   std::unordered_map<GeometryId, internal::InternalAnchoredGeometry>
@@ -640,8 +606,6 @@
   // rely on temporal coherency to speed up the calculations. Thus we persist
   // and copy it.
   copyable_unique_ptr<GeometryEngine<T>> geometry_engine_;
-=======
->>>>>>> 83cf5183
 };
 }  // namespace geometry
 }  // namespace drake