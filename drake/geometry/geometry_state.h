--- conflicted
+++ resolved
@@ -335,12 +335,9 @@
   // Allow geometry dispatch to peek into GeometryState.
   friend void DispatchLoadMessage(const GeometryState<double>&);
 
-<<<<<<< HEAD
   // Allow GeometryWorld unique access to the state members to perform queries.
   friend class GeometryWorld<T>;
 
-=======
->>>>>>> feee7b45
   // Allow GeometrySystem unique access to the state members to perform queries.
   friend class GeometrySystem<T>;
 
@@ -348,67 +345,6 @@
   // unit tests.
   template <class U> friend class GeometryStateTester;
 
-  // Sets the kinematic poses for the frames indicated by the given ids. This
-  // method assumes that the `ids` have already been validated by
-  // ValidateFrameIds().
-  // @param ids   The ids of the frames whose poses are being set.
-  // @param poses The frame pose values.
-  // @throws std::logic_error  if the poses don't "match" the ids.
-  void SetFramePoses(const FrameIdVector& ids, const FramePoseVector<T>& poses);
-
-  // Confirms that the set of ids provided include _all_ of the frames
-  // registered to the set's source id and that no extra frames are included.
-  // @param ids The id set to validate.
-  // @throws std::logic_error if the set is inconsistent with known topology.
-  void ValidateFrameIds(const FrameIdVector& ids) const;
-
-  // Confirms that the pose data is consistent with the set of ids.
-  // @param ids       The id set to test against.
-  // @param poses     The poses to test.
-  // @throws  std::logic_error if the two data sets don't have matching source
-  //                           ids or matching size.
-  void ValidateFramePoses(const FrameIdVector& ids,
-                          const FramePoseVector<T>& poses) const;
-
-  // A const range iterator through the keys of an unordered map.
-  template <typename K, typename V>
-  class MapKeyRange {
-   public:
-    DRAKE_DEFAULT_COPY_AND_MOVE_AND_ASSIGN(MapKeyRange)
-
-    class ConstIterator {
-     public:
-      DRAKE_DEFAULT_COPY_AND_MOVE_AND_ASSIGN(ConstIterator)
-
-      const K& operator*() const { return itr_->first; }
-      const ConstIterator& operator++() {
-        ++itr_;
-        return *this;
-      }
-      bool operator!=(const ConstIterator& other) { return itr_ != other.itr_; }
-
-     private:
-      explicit ConstIterator(
-          typename std::unordered_map<K, V>::const_iterator itr)
-          : itr_(itr) {}
-
-     private:
-      typename std::unordered_map<K, V>::const_iterator itr_;
-      friend class MapKeyRange;
-    };
-
-    explicit MapKeyRange(const std::unordered_map<K, V>* map)
-        : map_(map) {
-      DRAKE_DEMAND(map);
-    }
-    ConstIterator begin() const { return ConstIterator(map_->cbegin()); }
-    ConstIterator end() const { return ConstIterator(map_->cend()); }
-
-   private:
-    const std::unordered_map<K, V>* map_;
-  };
-
-<<<<<<< HEAD
   // Sets the kinematic poses for the frames indicated by the given ids. This
   // method assumes that the `ids` have already been validated by
   // ValidateFrameIds().
@@ -458,8 +394,44 @@
     throw std::runtime_error("Not implemented.");
   }
 
-=======
->>>>>>> feee7b45
+  // A const range iterator through the keys of an unordered map.
+  template <typename K, typename V>
+  class MapKeyRange {
+   public:
+    DRAKE_DEFAULT_COPY_AND_MOVE_AND_ASSIGN(MapKeyRange)
+
+    class ConstIterator {
+     public:
+      DRAKE_DEFAULT_COPY_AND_MOVE_AND_ASSIGN(ConstIterator)
+
+      const K& operator*() const { return itr_->first; }
+      const ConstIterator& operator++() {
+        ++itr_;
+        return *this;
+      }
+      bool operator!=(const ConstIterator& other) { return itr_ != other.itr_; }
+
+     private:
+      explicit ConstIterator(
+          typename std::unordered_map<K, V>::const_iterator itr)
+          : itr_(itr) {}
+
+     private:
+      typename std::unordered_map<K, V>::const_iterator itr_;
+      friend class MapKeyRange;
+    };
+
+    explicit MapKeyRange(const std::unordered_map<K, V>* map)
+        : map_(map) {
+      DRAKE_DEMAND(map);
+    }
+    ConstIterator begin() const { return ConstIterator(map_->cbegin()); }
+    ConstIterator end() const { return ConstIterator(map_->cend()); }
+
+   private:
+    const std::unordered_map<K, V>* map_;
+  };
+
   // Gets the source id for the given frame id. Throws std::logic_error if the
   // frame belongs to no registered source.
   SourceId get_source_id(FrameId frame_id) const;
@@ -652,7 +624,6 @@
   // In other words, it is the full evaluation of the kinematic chain from
   // frame i to the world frame.
   std::vector<Isometry3<T>> X_WF_;
-<<<<<<< HEAD
 
   // The underlying geometry engine. The topology of the engine does *not*
   // change with respect to time. But its values do. This straddles the two
@@ -662,8 +633,6 @@
   // rely on temporal coherency to speed up the calculations. Thus we persist
   // and copy it.
   copyable_unique_ptr<GeometryEngine<T>> geometry_engine_;
-=======
->>>>>>> feee7b45
 };
 }  // namespace geometry
 }  // namespace drake