#include "drake/geometry/geometry_system.h"

#include <functional>
#include <string>
#include <utility>

#include "drake/common/drake_assert.h"
<<<<<<< HEAD
=======
#include "drake/common/unused.h"
>>>>>>> feee7b45
#include "drake/geometry/geometry_context.h"
#include "drake/geometry/geometry_instance.h"
#include "drake/geometry/geometry_state.h"
#include "drake/systems/framework/context.h"
<<<<<<< HEAD
#include "drake/systems/framework/diagram_context.h"
=======
>>>>>>> feee7b45
#include "drake/systems/rendering/pose_bundle.h"

namespace drake {
namespace geometry {

using systems::AbstractValue;
using systems::Context;
using systems::InputPortDescriptor;
using systems::LeafContext;
using systems::LeafSystem;
using systems::SystemSymbolicInspector;
using systems::SystemOutput;
using systems::rendering::PoseBundle;
<<<<<<< HEAD
=======
using std::make_unique;
>>>>>>> feee7b45
using std::vector;

#define GS_THROW_IF_CONTEXT_ALLOCATED ThrowIfContextAllocated(__FUNCTION__);

template <typename T>
GeometrySystem<T>::GeometrySystem() : LeafSystem<T>() {
  // Only GeometryWorld can create a GeometryState; we create one, copy it into
  // the value and then delete the original (as execution moves out of scope).
  std::unique_ptr<GeometryState<T>> state = geometry_world_.CreateState();
  auto state_value = AbstractValue::Make<GeometryState<T>>(*state.get());
  initial_state_ = &state_value->template GetMutableValue<GeometryState<T>>();
  geometry_state_index_ = this->DeclareAbstractState(std::move(state_value));

  bundle_port_index_ =
      this->DeclareAbstractOutputPort(&GeometrySystem::MakePoseBundle,
                                      &GeometrySystem::CalcPoseBundle)
          .get_index();

  query_port_index_ =
      this->DeclareAbstractOutputPort(&GeometrySystem::MakeQueryHandle,
                                      &GeometrySystem::CalcQueryHandle)
          .get_index();
}

template <typename T>
SourceId GeometrySystem<T>::RegisterSource(const std::string &name) {
  GS_THROW_IF_CONTEXT_ALLOCATED
  SourceId source_id = initial_state_->RegisterNewSource(name);
  // This will fail only if the source generator starts recycling source ids.
  DRAKE_ASSERT(input_source_ids_.count(source_id) == 0);
  // Create and store the input ports for this source id.
  SourcePorts& source_ports = input_source_ids_[source_id];
  source_ports.id_port = this->DeclareAbstractInputPort().get_index();
  source_ports.pose_port = this->DeclareAbstractInputPort().get_index();
  source_ports.velocity_port = this->DeclareAbstractInputPort().get_index();
  return source_id;
}

template <typename T>
const systems::InputPortDescriptor<T>&
GeometrySystem<T>::get_source_frame_id_port(SourceId id) {
  ThrowUnlessRegistered(
      id, "Can't acquire id port for unknown source id: ");
  return this->get_input_port(input_source_ids_[id].id_port);
}

template <typename T>
const systems::InputPortDescriptor<T>&
GeometrySystem<T>::get_source_pose_port(SourceId id) {
  ThrowUnlessRegistered(
      id, "Can't acquire pose port for unknown source id: ");
  return this->get_input_port(input_source_ids_[id].pose_port);
}

template <typename T>
const systems::InputPortDescriptor<T>&
GeometrySystem<T>::get_source_velocity_port(SourceId id) {
  ThrowUnlessRegistered(
      id, "Can't acquire velocity port for unknown source id: ");
  return this->get_input_port(input_source_ids_[id].velocity_port);
}

template <typename T>
FrameId GeometrySystem<T>::RegisterFrame(SourceId source_id,
                                         const GeometryFrame& frame) {
  GS_THROW_IF_CONTEXT_ALLOCATED
  return initial_state_->RegisterFrame(source_id, frame);
}

template <typename T>
FrameId GeometrySystem<T>::RegisterFrame(SourceId source_id, FrameId parent_id,
                                         const GeometryFrame& frame) {
  GS_THROW_IF_CONTEXT_ALLOCATED
  return initial_state_->RegisterFrame(source_id, parent_id, frame);
}

template <typename T>
GeometryId GeometrySystem<T>::RegisterGeometry(
    SourceId source_id, FrameId frame_id,
    std::unique_ptr<GeometryInstance> geometry) {
  GS_THROW_IF_CONTEXT_ALLOCATED
  return initial_state_->RegisterGeometry(source_id, frame_id,
                                          std::move(geometry));
}

template <typename T>
GeometryId GeometrySystem<T>::RegisterGeometry(
    SourceId source_id, GeometryId geometry_id,
    std::unique_ptr<GeometryInstance> geometry) {
  GS_THROW_IF_CONTEXT_ALLOCATED
  return initial_state_->RegisterGeometryWithParent(source_id, geometry_id,
                                                    std::move(geometry));
}

template <typename T>
GeometryId GeometrySystem<T>::RegisterAnchoredGeometry(
    SourceId source_id,
    std::unique_ptr<GeometryInstance> geometry) {
  GS_THROW_IF_CONTEXT_ALLOCATED
  return initial_state_->RegisterAnchoredGeometry(source_id,
                                                  std::move(geometry));
}

template <typename T>
void GeometrySystem<T>::ClearSource(SourceId source_id) {
  GS_THROW_IF_CONTEXT_ALLOCATED
  initial_state_->ClearSource(source_id);
}

template <typename T>
void GeometrySystem<T>::RemoveFrame(SourceId source_id, FrameId frame_id) {
  GS_THROW_IF_CONTEXT_ALLOCATED
  initial_state_->RemoveFrame(source_id, frame_id);
}

template <typename T>
void GeometrySystem<T>::RemoveGeometry(SourceId source_id,
                                       GeometryId geometry_id) {
  GS_THROW_IF_CONTEXT_ALLOCATED
  initial_state_->RemoveGeometry(source_id, geometry_id);
}

template <typename T>
const std::string& GeometrySystem<T>::get_source_name(
    const QueryHandle<T>& handle, SourceId id) const {
  DRAKE_DEMAND(handle.context_);
  const GeometryContext<T>& context = *handle.context_;
  return geometry_world_.get_source_name(context, id);
}

template <typename T>
bool GeometrySystem<T>::SourceIsRegistered(SourceId id) const {
  return input_source_ids_.count(id) > 0;
}

template <typename T>
FrameId GeometrySystem<T>::GetFrameId(
    const QueryHandle<T>& handle, GeometryId geometry_id) const {
  DRAKE_DEMAND(handle.context_);
  const GeometryContext<T>& context = *handle.context_;
  return context.get_geometry_state().GetFrameId(geometry_id);
}

template <typename T>
std::vector<PenetrationAsPointPair<T>> GeometrySystem<T>::ComputePenetration(
    const QueryHandle<T>& handle) const {
  DRAKE_DEMAND(handle.context_);
  ThrowIfStale(handle.guard_, *handle.context_);
  const GeometryContext<T>& g_context = *handle.context_;
  FullPoseUpdate(g_context);
  return geometry_world_.ComputePenetration(g_context);
}

template <typename T>
QueryHandle<T> GeometrySystem<T>::MakeQueryHandle(
    const systems::Context<T>& context) const {
  // Confirm allocation on the right *type* of context; but initialize to null
  // anyways.
  const GeometryContext<T>* geom_context =
      dynamic_cast<const GeometryContext<T>*>(&context);
  DRAKE_DEMAND(geom_context);
  return QueryHandle<T>(nullptr, 0);
}

template <typename T>
void GeometrySystem<T>::CalcQueryHandle(const Context<T>& context,
                                        QueryHandle<T>* output) const {
  const GeometryContext<T>* geom_context =
      dynamic_cast<const GeometryContext<T>*>(&context);
  DRAKE_DEMAND(geom_context);
  output->context_ = geom_context;
  output->guard_ = CalcInputHash(*geom_context);
}

template <typename T>
PoseBundle<T> GeometrySystem<T>::MakePoseBundle(
    const Context<T>& context) const {
  const auto& g_context = static_cast<const GeometryContext<T>&>(context);
  const auto& g_state = g_context.get_geometry_state();
  PoseBundle<T> bundle(g_state.get_num_frames());
  int i = 0;
  for (FrameId f_id : g_state.get_frame_ids()) {
    int frame_group = g_state.get_frame_group(f_id);
    bundle.set_model_instance_id(i, frame_group);

    SourceId s_id = g_state.get_source_id(f_id);
    const std::string& src_name = g_state.get_source_name(s_id);
    const std::string& frm_name = g_state.get_frame_name(f_id);
    std::string name = src_name + "::" + frm_name;
    bundle.set_name(i, name);
    ++i;
  }
  return bundle;
}

template <typename T>
void GeometrySystem<T>::CalcPoseBundle(const Context<T>& context,
                                       PoseBundle<T>* output) const {
  // NOTE: Adding/removing frames during discrete updates will
  // change the size/composition of the pose bundle. This calculation will *not*
  // explicitly test this. It is assumed the discrete update will also be
  // responsible for updating the bundle in the output port.
  int i = 0;

  const auto& g_context = static_cast<const GeometryContext<T>&>(context);
  // TODO(SeanCurtis-TRI): Modify this when the cache is available to use the
  // cache instead of this heavy-handed update.
  FullPoseUpdate(g_context);
  const auto& g_state = g_context.get_geometry_state();
  for (FrameId f_id : g_state.get_frame_ids()) {
    output->set_pose(i, g_state.get_pose_in_world(f_id));
    // TODO(SeanCurtis-TRI): Handle velocity.
    ++i;
  }
}

template <typename T>
void GeometrySystem<T>::FullPoseUpdate(
    const GeometryContext<T>& context) const {
  // TODO(SeanCurtis-TRI): Update this when the cache is available.
  // This method is const and the context is const. Ultimately, this will pull
  // cached entities to do the query work. For now, we have to const cast the
  // thing so that we can update the geometry engine contained.

  using std::to_string;

  const GeometryState<T>& state = context.get_geometry_state();
  GeometryState<T>& mutable_state = const_cast<GeometryState<T>&>(state);

  auto throw_error = [](SourceId source_id, const std::string& origin) {
    throw std::logic_error(
        "Source " + to_string(source_id) + " has registered frames "
            "but does not provide " + origin + " values on the input port.");
  };

  for (const auto& pair : state.source_frame_id_map_) {
    if (pair.second.size() > 0) {
      SourceId source_id = pair.first;
      const auto itr = input_source_ids_.find(source_id);
      DRAKE_ASSERT(itr != input_source_ids_.end());
      const int id_port = itr->second.id_port;
      const auto id_port_value =
          this->template EvalAbstractInput(context, id_port);
      if (id_port_value) {
        const FrameIdVector& ids =
            id_port_value->template GetValue<FrameIdVector>();
        // TODO(SeanCurtis-TRI): In future versions consider moving this to
        // a DRAKE_ASSERT_VOID execution.
        state.ValidateFrameIds(ids);
        const int pose_port = itr->second.pose_port;
        const auto pose_port_value =
            this->template EvalAbstractInput(context, pose_port);
        if (pose_port_value) {
          const auto& poses =
              pose_port_value->template GetValue<FramePoseVector<T>>();
          mutable_state.SetFramePoses(ids, poses);
        } else {
          throw_error(source_id, "pose");
        }
      } else {
        throw_error(source_id, "id");
      }
    }
  }

  // TODO(SeanCurtis-TRI): This should be part of responding to dirty pose
  // inputs.
  mutable_state.FinalizePoseUpdate();
  // TODO(SeanCurtis-TRI): Add velocity as appropriate.
}

template <typename T>
PoseBundle<T> GeometrySystem<T>::MakePoseBundle(
    const Context<T>& context) const {
  const auto& g_context = static_cast<const GeometryContext<T>&>(context);
  const auto& g_state = g_context.get_geometry_state();
  PoseBundle<T> bundle(g_state.get_num_frames());
  int i = 0;
  for (FrameId f_id : g_state.get_frame_ids()) {
    int frame_group = g_state.get_frame_group(f_id);
    bundle.set_model_instance_id(i, frame_group);

    SourceId s_id = g_state.get_source_id(f_id);
    const std::string& src_name = g_state.get_source_name(s_id);
    const std::string& frm_name = g_state.get_frame_name(f_id);
    std::string name = src_name + "::" + frm_name;
    bundle.set_name(i, name);
    ++i;
  }
  return bundle;
}

template <typename T>
void GeometrySystem<T>::CalcPoseBundle(const Context<T>& context,
                                       PoseBundle<T>* output) const {
  // NOTE: Adding/removing frames during discrete updates will
  // change the size/composition of the pose bundle. This calculation will *not*
  // explicitly test this. It is assumed the discrete update will also be
  // responsible for updating the bundle in the output port.
  int i = 0;

  const auto& g_context = static_cast<const GeometryContext<T>&>(context);
  // TODO(SeanCurtis-TRI): Modify this when the cache is available to use the
  // cache instead of this heavy-handed update.
  FullPoseUpdate(g_context);
  const auto& g_state = g_context.get_geometry_state();
  for (FrameId f_id : g_state.get_frame_ids()) {
    output->set_pose(i, g_state.get_pose_in_world(f_id));
    // TODO(SeanCurtis-TRI): Handle velocity.
    ++i;
  }
}

template <typename T>
void GeometrySystem<T>::FullPoseUpdate(
    const GeometryContext<T>& context) const {
  // TODO(SeanCurtis-TRI): Update this when the cache is available.
  // This method is const and the context is const. Ultimately, this will pull
  // cached entities to do the query work. For now, we have to const cast the
  // thing so that we can update the geometry engine contained.

  using std::to_string;

  const GeometryState<T>& state = context.get_geometry_state();
  GeometryState<T>& mutable_state = const_cast<GeometryState<T>&>(state);

  auto throw_error = [](SourceId source_id, const std::string& origin) {
    throw std::logic_error(
        "Source " + to_string(source_id) + " has registered frames "
            "but does not provide " + origin + " values on the input port.");
  };

  for (const auto& pair : state.source_frame_id_map_) {
    if (pair.second.size() > 0) {
      SourceId source_id = pair.first;
      const auto itr = input_source_ids_.find(source_id);
      DRAKE_ASSERT(itr != input_source_ids_.end());
      const int id_port = itr->second.id_port;
      const auto id_port_value =
          this->template EvalAbstractInput(context, id_port);
      if (id_port_value) {
        const FrameIdVector& ids =
            id_port_value->template GetValue<FrameIdVector>();
        // TODO(SeanCurtis-TRI): In future versions consider moving this to
        // a DRAKE_ASSERT_VOID execution.
        state.ValidateFrameIds(ids);
        const int pose_port = itr->second.pose_port;
        const auto pose_port_value =
            this->template EvalAbstractInput(context, pose_port);
        if (pose_port_value) {
          const auto& poses =
              pose_port_value->template GetValue<FramePoseVector<T>>();
          mutable_state.SetFramePoses(ids, poses);
        } else {
          throw_error(source_id, "pose");
        }
      } else {
        throw_error(source_id, "id");
      }
    }
  }

  // TODO(SeanCurtis-TRI): Propagate changes to the geometry engine.
  // Again, this will change significantly when caching becomes available.

  // TODO(SeanCurtis-TRI): Add velocity as appropriate.
}

template <typename T>
std::unique_ptr<LeafContext<T>> GeometrySystem<T>::DoMakeContext() const {
  // Disallow further geometry source additions.
  initial_state_ = nullptr;
  DRAKE_ASSERT(geometry_state_index_ >= 0);
  return make_unique<GeometryContext<T>>(geometry_state_index_);
}

template <typename T>
void GeometrySystem<T>::ThrowIfContextAllocated(
    const char* source_method) const {
  if (initial_state_ == nullptr) {
    throw std::logic_error(
        "The call to " + std::string(source_method) + " is invalid; a "
        "context has already been allocated.");
  }
}

template <typename T>
void GeometrySystem<T>::ThrowUnlessRegistered(SourceId source_id,
                                              const char* message) const {
  using std::to_string;
  if (input_source_ids_.find(source_id) == input_source_ids_.end()) {
    throw std::logic_error(message + to_string(source_id) + ".");
  }
}

template <typename T>
size_t GeometrySystem<T>::CalcInputHash(
    const GeometryContext<T>& context) const {
  size_t guard = 0;

  const GeometryState<T>& state = context.get_geometry_state();
  for (const auto& pair : state.source_frame_id_map_) {
    if (pair.second.size() > 0) {
      SourceId source_id = pair.first;
      const auto itr = input_source_ids_.find(source_id);

      const int pose_port = itr->second.pose_port;
      auto pose_port_value =
          this->template EvalAbstractInput(context, pose_port);
      if (pose_port_value) {
        const FramePoseVector<T>& poses =
            pose_port_value->template GetValue<FramePoseVector<T>>();
        for (int i = 0; i < static_cast<int>(poses.vector().size()); ++i) {
          const Isometry3<T>& pose = poses.vector().at(i);
          // Naive hashing to serve in as a stopgap.
          guard ^= HashIsometry(pose);
        }
      }
    }
  }
  return guard;
}

template <typename T>
void GeometrySystem<T>::ThrowIfStale(size_t guard,
                                     const GeometryContext<T> &context) const {
  if (guard != CalcInputHash(context)) {
    throw std::runtime_error(
        "Attempting to perform a query with a stale QueryHandle. Always get a "
        "fresh QueryHandle from the input port.");
  }
}

template <typename T>
size_t GeometrySystem<T>::HashIsometry(const Isometry3<T>& iso) {
  size_t hash_val = 0;
  std::hash<T> hasher;
  // The interesting data of an isometry are only the first three rows of
  // the isometry's corresponding 4x4 matrix.
  auto matrix = iso.matrix();
  for (int r = 0; r < 3; ++r) {
    for (int c = 0; c < 4; ++c) {
      // Naive hashing to serve in as a stopgap.
      hash_val ^= hasher(matrix(r, c));
    }
  }
  return hash_val;
}

// Explicitly instantiates on the most common scalar types.
template class GeometrySystem<double>;

// Don't leave the macro defined.
#undef GS_THROW_IF_CONTEXT_ALLOCATED

}  // namespace geometry
}  // namespace drake<|MERGE_RESOLUTION|>--- conflicted
+++ resolved
@@ -5,18 +5,10 @@
 #include <utility>
 
 #include "drake/common/drake_assert.h"
-<<<<<<< HEAD
-=======
-#include "drake/common/unused.h"
->>>>>>> feee7b45
 #include "drake/geometry/geometry_context.h"
 #include "drake/geometry/geometry_instance.h"
 #include "drake/geometry/geometry_state.h"
 #include "drake/systems/framework/context.h"
-<<<<<<< HEAD
-#include "drake/systems/framework/diagram_context.h"
-=======
->>>>>>> feee7b45
 #include "drake/systems/rendering/pose_bundle.h"
 
 namespace drake {
@@ -30,10 +22,7 @@
 using systems::SystemSymbolicInspector;
 using systems::SystemOutput;
 using systems::rendering::PoseBundle;
-<<<<<<< HEAD
-=======
 using std::make_unique;
->>>>>>> feee7b45
 using std::vector;
 
 #define GS_THROW_IF_CONTEXT_ALLOCATED ThrowIfContextAllocated(__FUNCTION__);
@@ -306,103 +295,6 @@
 }
 
 template <typename T>
-PoseBundle<T> GeometrySystem<T>::MakePoseBundle(
-    const Context<T>& context) const {
-  const auto& g_context = static_cast<const GeometryContext<T>&>(context);
-  const auto& g_state = g_context.get_geometry_state();
-  PoseBundle<T> bundle(g_state.get_num_frames());
-  int i = 0;
-  for (FrameId f_id : g_state.get_frame_ids()) {
-    int frame_group = g_state.get_frame_group(f_id);
-    bundle.set_model_instance_id(i, frame_group);
-
-    SourceId s_id = g_state.get_source_id(f_id);
-    const std::string& src_name = g_state.get_source_name(s_id);
-    const std::string& frm_name = g_state.get_frame_name(f_id);
-    std::string name = src_name + "::" + frm_name;
-    bundle.set_name(i, name);
-    ++i;
-  }
-  return bundle;
-}
-
-template <typename T>
-void GeometrySystem<T>::CalcPoseBundle(const Context<T>& context,
-                                       PoseBundle<T>* output) const {
-  // NOTE: Adding/removing frames during discrete updates will
-  // change the size/composition of the pose bundle. This calculation will *not*
-  // explicitly test this. It is assumed the discrete update will also be
-  // responsible for updating the bundle in the output port.
-  int i = 0;
-
-  const auto& g_context = static_cast<const GeometryContext<T>&>(context);
-  // TODO(SeanCurtis-TRI): Modify this when the cache is available to use the
-  // cache instead of this heavy-handed update.
-  FullPoseUpdate(g_context);
-  const auto& g_state = g_context.get_geometry_state();
-  for (FrameId f_id : g_state.get_frame_ids()) {
-    output->set_pose(i, g_state.get_pose_in_world(f_id));
-    // TODO(SeanCurtis-TRI): Handle velocity.
-    ++i;
-  }
-}
-
-template <typename T>
-void GeometrySystem<T>::FullPoseUpdate(
-    const GeometryContext<T>& context) const {
-  // TODO(SeanCurtis-TRI): Update this when the cache is available.
-  // This method is const and the context is const. Ultimately, this will pull
-  // cached entities to do the query work. For now, we have to const cast the
-  // thing so that we can update the geometry engine contained.
-
-  using std::to_string;
-
-  const GeometryState<T>& state = context.get_geometry_state();
-  GeometryState<T>& mutable_state = const_cast<GeometryState<T>&>(state);
-
-  auto throw_error = [](SourceId source_id, const std::string& origin) {
-    throw std::logic_error(
-        "Source " + to_string(source_id) + " has registered frames "
-            "but does not provide " + origin + " values on the input port.");
-  };
-
-  for (const auto& pair : state.source_frame_id_map_) {
-    if (pair.second.size() > 0) {
-      SourceId source_id = pair.first;
-      const auto itr = input_source_ids_.find(source_id);
-      DRAKE_ASSERT(itr != input_source_ids_.end());
-      const int id_port = itr->second.id_port;
-      const auto id_port_value =
-          this->template EvalAbstractInput(context, id_port);
-      if (id_port_value) {
-        const FrameIdVector& ids =
-            id_port_value->template GetValue<FrameIdVector>();
-        // TODO(SeanCurtis-TRI): In future versions consider moving this to
-        // a DRAKE_ASSERT_VOID execution.
-        state.ValidateFrameIds(ids);
-        const int pose_port = itr->second.pose_port;
-        const auto pose_port_value =
-            this->template EvalAbstractInput(context, pose_port);
-        if (pose_port_value) {
-          const auto& poses =
-              pose_port_value->template GetValue<FramePoseVector<T>>();
-          mutable_state.SetFramePoses(ids, poses);
-        } else {
-          throw_error(source_id, "pose");
-        }
-      } else {
-        throw_error(source_id, "id");
-      }
-    }
-  }
-
-  // TODO(SeanCurtis-TRI): Propagate changes to the geometry engine.
-  // Again, this will change significantly when caching becomes available.
-
-  // TODO(SeanCurtis-TRI): Add velocity as appropriate.
-}
-
-template <typename T>
 std::unique_ptr<LeafContext<T>> GeometrySystem<T>::DoMakeContext() const {
   // Disallow further geometry source additions.
   initial_state_ = nullptr;
