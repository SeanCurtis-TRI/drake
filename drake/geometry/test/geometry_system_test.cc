#include "drake/geometry/geometry_system.h"

#include <memory>
#include <utility>

#include <gtest/gtest.h>

#include "drake/geometry/geometry_context.h"
<<<<<<< HEAD
=======
#include "drake/geometry/geometry_frame.h"
>>>>>>> feee7b45
#include "drake/geometry/geometry_instance.h"
#include "drake/geometry/geometry_visualization.h"
#include "drake/geometry/query_handle.h"
#include "drake/geometry/shape_specification.h"
#include "drake/geometry/test/expect_error_message.h"
#include "drake/systems/framework/context.h"
#include "drake/systems/framework/diagram_builder.h"
#include "drake/systems/framework/leaf_system.h"

// Test of the unique GeometrySystem operations. GeometrySystem is mostly a thin
// wrapper around GeometryWorld. It's purpose is to connect GeometryWorld to the
// Drake ecosystem. As such, there will be no tests on functional logic but just
// on that wrapping. For examples, queries simply extract a context from the
// QueryHandle and pass it to the GeometryWorld method. As such, there is
// nothing to test.

namespace drake {
namespace geometry {

using systems::Context;
using std::make_unique;
using std::unique_ptr;

// Friend class for working with QueryHandles in a test context.
class QueryHandleTester {
 public:
  QueryHandleTester() = delete;
  static QueryHandle<double> MakeNullQueryHandle() {
    return QueryHandle<double>(nullptr, 0);
  }
  static QueryHandle<double> MakeQueryHandle(
      const GeometryContext<double>* context) {
    return QueryHandle<double>(context, 0);
  }
  static void set_context(QueryHandle<double>* handle,
                          const GeometryContext<double>* context) {
    handle->context_ = context;
    // NOTE: This does not set the hash because these tests do not depend on it
    // yet.
    // TODO(SeanCurtis-TRI): Set guard value. *Test* guard value.
  }
};

// Friend class for accessing GeometrySystem protected/private functionality.
class GeometrySystemTester {
 public:
  GeometrySystemTester() = delete;
<<<<<<< HEAD
=======
  static QueryHandle<double> MakeHandle(
      const GeometrySystem<double>& system,
      const Context<double>* context) {
    return system.MakeQueryHandle(*context);
  }
>>>>>>> feee7b45
  static bool HasDirectFeedthrough(const GeometrySystem<double>& system,
                                   int input_port, int output_port) {
    return system.DoHasDirectFeedthrough(
        input_port, output_port).value_or(true);
  }
  static void FullPoseUpdate(const GeometrySystem<double>& system,
                             const GeometryContext<double>& context) {
    system.FullPoseUpdate(context);
  }
<<<<<<< HEAD
  static std::vector<PenetrationAsPointPair<double>> ComputePenetration(
      const GeometrySystem<double>& system, const QueryHandle<double>& handle) {
    return system.ComputePenetration(handle);
  }
  static void GetQueryHandlePortValue(const GeometrySystem<double>& system,
                                      const systems::Context<double>& context,
                                      QueryHandle<double>* handle) {
    system.CalcQueryHandle(context, handle);
  }
=======
>>>>>>> feee7b45
};

namespace {

// Testing harness to facilitate working with/testing the GeometrySystem. Before
// performing *any* queries in tests, `AllocateContext` must be explicitly
// invoked in the test.

class GeometrySystemTest : public ::testing::Test {
 public:
  GeometrySystemTest()
      : ::testing::Test(),
        query_handle_(QueryHandleTester::MakeNullQueryHandle()) {}

 protected:
  void AllocateContext() {
    // TODO(SeanCurtis-TRI): This will probably have to be moved into an
    // explicit call so it can be run *after* topology has been set.
    context_ = system_.AllocateContext();
    geom_context_ = dynamic_cast<GeometryContext<double>*>(context_.get());
    ASSERT_NE(geom_context_, nullptr);
    QueryHandleTester::set_context(&query_handle_, geom_context_);
  }

  const QueryHandle<double>& get_query_handle() const {
    // The `AllocateContext()` method must have been called *prior* to this
    // method.
    if (!geom_context_)
      throw std::runtime_error("Must call AllocateContext() first.");
    return query_handle_;
  }

  static std::unique_ptr<GeometryInstance> make_sphere_instance(
      double radius = 1.0) {
    return make_unique<GeometryInstance>(Isometry3<double>::Identity(),
                                         make_unique<Sphere>(radius));
  }

  GeometrySystem<double> system_;
  // Ownership of context.
  unique_ptr<Context<double>> context_;
  // Direct access to a pre-cast, geometry-context-typed version of context_.
  GeometryContext<double>* geom_context_{nullptr};

 private:
  // Keep this private so tests must access it through the getter so we can
  // determine if AllocateContext() has been invoked.
  QueryHandle<double> query_handle_;
};

// Test sources.

// Tests registration using a default source name. Confirms that the source
// registered and that a name is available.
TEST_F(GeometrySystemTest, RegisterSourceDefaultName) {
  SourceId id = system_.RegisterSource();
  EXPECT_TRUE(id.is_valid());
  AllocateContext();
  EXPECT_NO_THROW(system_.get_source_name(get_query_handle(), id));
  EXPECT_TRUE(system_.SourceIsRegistered(id));
}

// Tests registration using a specified source name. Confirms that the source
// registered and that the name is available.
TEST_F(GeometrySystemTest, RegisterSourceSpecifiedName) {
  std::string name = "some_unique_name";
  SourceId id = system_.RegisterSource(name);
  EXPECT_TRUE(id.is_valid());
  AllocateContext();
  EXPECT_EQ(system_.get_source_name(get_query_handle(), id), name);
  EXPECT_TRUE(system_.SourceIsRegistered(id));
}

// Tests that sources cannot be registered after context allocation.
TEST_F(GeometrySystemTest, PoseContextSourceRegistration) {
  AllocateContext();
  EXPECT_ERROR_MESSAGE(
      system_.RegisterSource(),
      std::logic_error,
      "The call to RegisterSource is invalid; a context has already been "
      "allocated.");
}

// Tests ability to report if a source is registered or not.
TEST_F(GeometrySystemTest, SourceIsRegistered) {
  SourceId id = system_.RegisterSource();
  AllocateContext();
  EXPECT_TRUE(system_.SourceIsRegistered(id));
  EXPECT_FALSE(system_.SourceIsRegistered(SourceId::get_new_id()));
}

// Test ports.

// Confirms that attempting to acquire input ports for unregistered sources
// throws exceptions.
TEST_F(GeometrySystemTest, InputPortsForInvalidSource) {
  SourceId fake_source = SourceId::get_new_id();
  EXPECT_ERROR_MESSAGE(
      system_.get_source_frame_id_port(fake_source),
      std::logic_error,
      "Can't acquire id port for unknown source id: \\d+.");
  EXPECT_ERROR_MESSAGE(
      system_.get_source_pose_port(fake_source),
      std::logic_error,
      "Can't acquire pose port for unknown source id: \\d+.");
  EXPECT_ERROR_MESSAGE(
      system_.get_source_velocity_port(fake_source),
      std::logic_error,
      "Can't acquire velocity port for unknown source id: \\d+.");
}

// Confirms that attempting to acquire input ports for valid sources for the
// first time *after* allocation is acceptable.
TEST_F(GeometrySystemTest, AcquireInputPortsAfterAllocation) {
  SourceId id = system_.RegisterSource();
  EXPECT_NO_THROW(system_.get_source_frame_id_port(id));
  AllocateContext();
  // Port previously accessed is still accessible.
  EXPECT_NO_THROW(system_.get_source_frame_id_port(id));
  // Port which *hadn't* been accessed is still accessible.
  EXPECT_NO_THROW(system_.get_source_pose_port(id));
}

// Test topology changes (registration, removal, clearing, etc.)

// Tests that topology operations (registration, removal, clearing, etc.) after
// allocation is not allowed -- and an exception with an intelligible message is
// thrown. The underlying handling of the *values* of the parameters is handled
// in the GeometryState unit tests. GeometrySystem merely confirms the context
// hasn't been allocated.
TEST_F(GeometrySystemTest, TopologyAfterAllocation) {
  SourceId id = system_.RegisterSource();
  AllocateContext();

  // Attach frame to world.
  EXPECT_ERROR_MESSAGE(
      system_.RegisterFrame(
          id, GeometryFrame("frame", Isometry3<double>::Identity())),
      std::logic_error,
      "The call to RegisterFrame is invalid; a context has already been "
      "allocated.");

  // Attach frame to another frame.
  EXPECT_ERROR_MESSAGE(
      system_.RegisterFrame(
          id, FrameId::get_new_id(),
          GeometryFrame("frame", Isometry3<double>::Identity())),
      std::logic_error,
      "The call to RegisterFrame is invalid; a context has already been "
      "allocated.");

  // Attach geometry to frame.
  EXPECT_ERROR_MESSAGE(
      system_.RegisterGeometry(
          id, FrameId::get_new_id(), make_sphere_instance()),
      std::logic_error,
      "The call to RegisterGeometry is invalid; a context has already been "
      "allocated.");

  // Attach geometry to another geometry.
  EXPECT_ERROR_MESSAGE(
      system_.RegisterGeometry(
          id, GeometryId::get_new_id(), make_sphere_instance()),
      std::logic_error,
      "The call to RegisterGeometry is invalid; a context has already been "
          "allocated.");

  // Attach anchored geometry to world.
  EXPECT_ERROR_MESSAGE(
      system_.RegisterAnchoredGeometry(id, make_sphere_instance()),
      std::logic_error,
      "The call to RegisterAnchoredGeometry is invalid; a context has already "
      "been allocated.");

  // Clearing a source.
  EXPECT_ERROR_MESSAGE(
      system_.ClearSource(id),
      std::logic_error,
      "The call to ClearSource is invalid; a context has already been "
      "allocated.");

  // Removing a frame.
  EXPECT_ERROR_MESSAGE(
      system_.RemoveFrame(id, FrameId::get_new_id()),
      std::logic_error,
      "The call to RemoveFrame is invalid; a context has already been "
      "allocated.");

  // Removing a geometry.
  EXPECT_ERROR_MESSAGE(
      system_.RemoveGeometry(id, GeometryId::get_new_id()),
      std::logic_error,
      "The call to RemoveGeometry is invalid; a context has already been "
      "allocated.");
}

// Confirms that the direct feedthrough logic is correct -- there is total
// direct feedthrough.
TEST_F(GeometrySystemTest, DirectFeedThrough) {
  SourceId id = system_.RegisterSource();
  std::vector<int> input_ports{
      system_.get_source_frame_id_port(id).get_index(),
      system_.get_source_pose_port(id).get_index(),
      system_.get_source_velocity_port(id).get_index()};
  for (int input_port_id : input_ports) {
    EXPECT_TRUE(GeometrySystemTester::HasDirectFeedthrough(
        system_, input_port_id, system_.get_query_output_port().get_index()));
  }
  // TODO(SeanCurtis-TRI): Update when the pose bundle output is added; it has
  // direct feedthrough as well.
}

// NOTE: There are no tests on the query methods: GetFrameId and ComputeContact.
// Ultimately, that functionality will lie in a different class and will be
// tested with *that* class. The tests included here, even those that currently
// only throw exceptions, will change when meaningful functionality is given to
// GeometrySystem.

// Test the functionality that accumulates the values from the input ports.

// Simple, toy case: there are no geometry sources; evaluate of pose update
// should be, essentially a no op.
TEST_F(GeometrySystemTest, FullPoseUpdateEmpty) {
  AllocateContext();
  EXPECT_NO_THROW(GeometrySystemTester::FullPoseUpdate(system_,
                                                       *geom_context_));
}

// Test case where there are only anchored geometries -- same as the empty case;
// no geometry to update.
TEST_F(GeometrySystemTest, FullPoseUpdateAnchoredOnly) {
  SourceId s_id = system_.RegisterSource();
  system_.RegisterAnchoredGeometry(s_id, make_sphere_instance());
  AllocateContext();
  EXPECT_NO_THROW(GeometrySystemTester::FullPoseUpdate(system_,
                                                       *geom_context_));
}

// Dummy system to serve as geometry source.
class GeometrySourceSystem : public systems::LeafSystem<double> {
 public:
  explicit GeometrySourceSystem(GeometrySystem<double>* geometry_system)
      : systems::LeafSystem<double>(), geometry_system_(geometry_system) {
    // Register with GeometrySystem.
    source_id_ = geometry_system->RegisterSource();
    FrameId f_id = geometry_system->RegisterFrame(
        source_id_, GeometryFrame("frame", Isometry3<double>::Identity()));
    frame_ids_.push_back(f_id);
    // Set up output ports
    this->DeclareAbstractOutputPort(
        &GeometrySourceSystem::AllocateFrameIdOutput,
        &GeometrySourceSystem::CalcFrameIdOutput);
    this->DeclareAbstractOutputPort(
        &GeometrySourceSystem::AllocateFramePoseOutput,
        &GeometrySourceSystem::CalcFramePoseOutput);
  }
  SourceId get_source_id() const { return source_id_; }
  const systems::OutputPort<double>& get_id_output_port() const {
    return systems::System<double>::get_output_port(0);
  }
  const systems::OutputPort<double>& get_pose_output_port() const {
    return systems::System<double>::get_output_port(1);
  }
  // Method used to bring frame ids and poses out of sync. Adds a frame that
  // will *not* automatically get a pose.
  void add_extra_frame(bool add_to_output = true) {
    FrameId frame_id = geometry_system_->RegisterFrame(
        source_id_, GeometryFrame("frame", Isometry3<double>::Identity()));
    if (add_to_output) extra_frame_ids_.push_back(frame_id);
  }
  // Method used to bring frame ids and poses out of sync. Adds a pose in
  // addition to all of the default poses.
  void add_extra_pose() {
    extra_poses_.push_back(Isometry3<double>());
  }

 private:
  // Frame id output allocation and calculation.
  FrameIdVector AllocateFrameIdOutput(
      const Context<double>& context) const {
    FrameIdVector ids(source_id_, frame_ids_);
    ids.AddFrameIds(extra_frame_ids_);
    return ids;
  }
  // Frame ids never change after allocation.
  void CalcFrameIdOutput(const Context<double> &context,
                                               FrameIdVector *) const {}
  // Frame pose output allocation.
  FramePoseVector<double> AllocateFramePoseOutput(
  const Context<double>& context) const {
    FramePoseVector<double> poses(source_id_);
    for (size_t i = 0; i < frame_ids_.size(); ++i) {
      poses.mutable_vector().push_back(Isometry3<double>::Identity());
    }
    for (const auto& extra_pose : extra_poses_) {
      poses.mutable_vector().push_back(extra_pose);
    }
    return poses;
  }
  // For test purposes, no changes are required.
  void CalcFramePoseOutput(const Context<double>& context,
                           FramePoseVector<double>* pose_set) const {}

  GeometrySystem<double>* geometry_system_{nullptr};
  SourceId source_id_;
  std::vector<FrameId> frame_ids_;
  std::vector<FrameId> extra_frame_ids_;
  std::vector<Isometry3<double>> extra_poses_;
};

// Simple test case; system registers frames and provides correct connections.
GTEST_TEST(GeometrySystemConnectionTest, FullPoseUpdateUnconnectedId) {
  // Build a fully connected system.
  systems::DiagramBuilder<double> builder;
  auto geometry_system = builder.AddSystem<GeometrySystem<double>>();
  geometry_system->set_name("geometry_system");
  auto source_system = builder.AddSystem<GeometrySourceSystem>(geometry_system);
  source_system->set_name("source_system");
  SourceId source_id = source_system->get_source_id();
  builder.Connect(source_system->get_id_output_port(),
                  geometry_system->get_source_frame_id_port(source_id));
  builder.Connect(source_system->get_pose_output_port(),
                  geometry_system->get_source_pose_port(source_id));
  auto diagram = builder.Build();

  auto diagram_context = diagram->AllocateContext();
  diagram->SetDefaults(diagram_context.get());
  auto& geometry_context = dynamic_cast<GeometryContext<double>&>(
      diagram->GetMutableSubsystemContext(*geometry_system,
                                          diagram_context.get()));
  EXPECT_NO_THROW(
      GeometrySystemTester::FullPoseUpdate(*geometry_system, geometry_context));
}

// Adversarial test case: Missing id port connection.
GTEST_TEST(GeometrySystemConnectionTest, FullPoseUpdateNoIdConnection) {
  // Build a fully connected system.
  systems::DiagramBuilder<double> builder;
  auto geometry_system = builder.AddSystem<GeometrySystem<double>>();
  geometry_system->set_name("geometry_system");
  auto source_system = builder.AddSystem<GeometrySourceSystem>(geometry_system);
  source_system->set_name("source_system");
  SourceId source_id = source_system->get_source_id();
  builder.Connect(source_system->get_pose_output_port(),
                  geometry_system->get_source_pose_port(source_id));
  auto diagram = builder.Build();
  auto diagram_context = diagram->AllocateContext();
  diagram->SetDefaults(diagram_context.get());
  auto& geometry_context = dynamic_cast<GeometryContext<double>&>(
      diagram->GetMutableSubsystemContext(*geometry_system,
                                          diagram_context.get()));
  EXPECT_ERROR_MESSAGE(
      GeometrySystemTester::FullPoseUpdate(*geometry_system, geometry_context),
      std::logic_error,
      "Source \\d+ has registered frames but does not provide id values on "
          "the input port.");
}

// Adversarial test case: Missing pose port connection.
GTEST_TEST(GeometrySystemConnectionTest, FullPoseUpdateNoPoseConnection) {
  // Build a fully connected system.
  systems::DiagramBuilder<double> builder;
  auto geometry_system = builder.AddSystem<GeometrySystem<double>>();
  geometry_system->set_name("geometry_system");
  auto source_system = builder.AddSystem<GeometrySourceSystem>(geometry_system);
  source_system->set_name("source_system");
  SourceId source_id = source_system->get_source_id();
  builder.Connect(source_system->get_id_output_port(),
                  geometry_system->get_source_frame_id_port(source_id));
  auto diagram = builder.Build();
  auto diagram_context = diagram->AllocateContext();
  diagram->SetDefaults(diagram_context.get());
  auto& geometry_context = dynamic_cast<GeometryContext<double>&>(
      diagram->GetMutableSubsystemContext(*geometry_system,
                                          diagram_context.get()));
  EXPECT_ERROR_MESSAGE(
      GeometrySystemTester::FullPoseUpdate(*geometry_system, geometry_context),
      std::logic_error,
      "Source \\d+ has registered frames but does not provide pose values on "
          "the input port.");
}

// Adversarial test case: Missing all port connections.
GTEST_TEST(GeometrySystemConnectionTest, FullPoseUpdateNoConnections) {
  // Build a fully connected system.
  systems::DiagramBuilder<double> builder;
  auto geometry_system = builder.AddSystem<GeometrySystem<double>>();
  geometry_system->set_name("geometry_system");
  auto source_system = builder.AddSystem<GeometrySourceSystem>(geometry_system);
  source_system->set_name("source_system");
  auto diagram = builder.Build();
  auto diagram_context = diagram->AllocateContext();
  diagram->SetDefaults(diagram_context.get());
  auto& geometry_context = dynamic_cast<GeometryContext<double>&>(
      diagram->GetMutableSubsystemContext(*geometry_system,
                                          diagram_context.get()));
  EXPECT_ERROR_MESSAGE(
      GeometrySystemTester::FullPoseUpdate(*geometry_system, geometry_context),
      std::logic_error,
      "Source \\d+ has registered frames but does not provide id values on "
          "the input port.");
}

<<<<<<< HEAD
// This serves as a dummy geometry source. It registers itself, registers a
// single frame and provides ids and poses on an output port. It provides a
// facility for me to edit the pose written to the output port between
// invocations.
class DummySourceSystem : public systems::LeafSystem<double> {
 public:
  explicit DummySourceSystem(GeometrySystem<double>* geometry_system)
      : systems::LeafSystem<double>() {
    // Register with GeometrySystem.
    source_id_ = geometry_system->RegisterSource();
    frame_id_ = geometry_system->RegisterFrame(
        source_id_, GeometryFrame("frame", Isometry3<double>::Identity()));
    // Set up output ports
    pose_ = Isometry3<double>::Identity();
    this->DeclareAbstractOutputPort(
        &DummySourceSystem::AllocateFrameIdOutput,
        &DummySourceSystem::CalcFrameIdOutput);
    this->DeclareAbstractOutputPort(
        &DummySourceSystem::AllocateFramePoseOutput,
        &DummySourceSystem::CalcFramePoseOutput);
  }
  SourceId get_source_id() const { return source_id_; }
  const systems::OutputPort<double>& get_id_output_port() const {
    return systems::System<double>::get_output_port(0);
  }
  const systems::OutputPort<double>& get_pose_output_port() const {
    return systems::System<double>::get_output_port(1);
  }
  Isometry3<double>& get_mutable_pose() { return pose_; }

 private:
  // Frame id output allocation and calculation.
  FrameIdVector AllocateFrameIdOutput(
      const Context<double>& context) const {
    return FrameIdVector(source_id_, {frame_id_});
  }
  // Frame ids never change after allocation.
  void CalcFrameIdOutput(const Context<double> &context,
                         FrameIdVector*) const {}
  // Frame pose output allocation.
  FramePoseVector<double> AllocateFramePoseOutput(
      const Context<double>& context) const {
    return FramePoseVector<double> (source_id_, {pose_});
  }
  // For test purposes, no changes are required.
  void CalcFramePoseOutput(
      const Context<double>& context, FramePoseVector<double>* pose_set) const {
    *pose_set = FramePoseVector<double> (source_id_, {pose_});
  }

  SourceId source_id_;
  FrameId frame_id_;
  Isometry3<double> pose_;
};

// Confirms that the guard functionality for the QueryHandle is successfully
// handled. It detects a trivially fresh handle, allows a copy of it, but
// detects when the state has changed and the handle has become stale.
GTEST_TEST(QueryHandleGuardTest, QueryHandleGuardFunctionality) {
  systems::DiagramBuilder<double> builder;
  auto geometry_system = builder.AddSystem<GeometrySystem<double>>();
  geometry_system->set_name("geometry_system");
  auto source_system = builder.AddSystem<DummySourceSystem>(geometry_system);
  source_system->set_name("source_system");
  SourceId source_id = source_system->get_source_id();
  builder.Connect(source_system->get_id_output_port(),
                  geometry_system->get_source_frame_id_port(source_id));
  builder.Connect(source_system->get_pose_output_port(),
                  geometry_system->get_source_pose_port(source_id));
  auto diagram = builder.Build();

  auto diagram_context = diagram->AllocateContext();
  diagram->SetDefaults(diagram_context.get());
  auto& geometry_context = dynamic_cast<GeometryContext<double>&>(
      diagram->GetMutableSubsystemContext(*geometry_system,
                                          diagram_context.get()));

  // Simulate evaluating the query handle output port.
  QueryHandle<double> handle = QueryHandleTester::MakeNullQueryHandle();
  GeometrySystemTester::GetQueryHandlePortValue(*geometry_system,
                                                geometry_context, &handle);

  // It should initially pass.
  EXPECT_NO_THROW(
      GeometrySystemTester::ComputePenetration(*geometry_system, handle));

  // It should also work on a copy of the handle, as long as it hasn't gone
  // stale.
  QueryHandle<double> handle_copy(handle);
  EXPECT_NO_THROW(
      GeometrySystemTester::ComputePenetration(*geometry_system, handle_copy));

  // Now perturb the input value from source system. This will cause the guard
  // to become stale.
  // NOTE: This trick may not work when caching is in place.
  source_system->get_mutable_pose().translation() << 1, 2, 3;
  // The guard value on the *new* pose inputs should no longer match the value
  // stored in handle.
  EXPECT_ERROR_MESSAGE(
      GeometrySystemTester::ComputePenetration(*geometry_system, handle),
      std::runtime_error,
      "Attempting to perform a query with a stale QueryHandle. Always get a "
      "fresh QueryHandle from the input port.");
}

=======
>>>>>>> feee7b45
}  // namespace
}  // namespace geometry
}  // namespace drake<|MERGE_RESOLUTION|>--- conflicted
+++ resolved
@@ -6,10 +6,7 @@
 #include <gtest/gtest.h>
 
 #include "drake/geometry/geometry_context.h"
-<<<<<<< HEAD
-=======
 #include "drake/geometry/geometry_frame.h"
->>>>>>> feee7b45
 #include "drake/geometry/geometry_instance.h"
 #include "drake/geometry/geometry_visualization.h"
 #include "drake/geometry/query_handle.h"
@@ -57,14 +54,6 @@
 class GeometrySystemTester {
  public:
   GeometrySystemTester() = delete;
-<<<<<<< HEAD
-=======
-  static QueryHandle<double> MakeHandle(
-      const GeometrySystem<double>& system,
-      const Context<double>* context) {
-    return system.MakeQueryHandle(*context);
-  }
->>>>>>> feee7b45
   static bool HasDirectFeedthrough(const GeometrySystem<double>& system,
                                    int input_port, int output_port) {
     return system.DoHasDirectFeedthrough(
@@ -74,7 +63,6 @@
                              const GeometryContext<double>& context) {
     system.FullPoseUpdate(context);
   }
-<<<<<<< HEAD
   static std::vector<PenetrationAsPointPair<double>> ComputePenetration(
       const GeometrySystem<double>& system, const QueryHandle<double>& handle) {
     return system.ComputePenetration(handle);
@@ -84,8 +72,6 @@
                                       QueryHandle<double>* handle) {
     system.CalcQueryHandle(context, handle);
   }
-=======
->>>>>>> feee7b45
 };
 
 namespace {
@@ -489,7 +475,6 @@
           "the input port.");
 }
 
-<<<<<<< HEAD
 // This serves as a dummy geometry source. It registers itself, registers a
 // single frame and provides ids and poses on an output port. It provides a
 // facility for me to edit the pose written to the output port between
@@ -595,8 +580,6 @@
       "fresh QueryHandle from the input port.");
 }
 
-=======
->>>>>>> feee7b45
 }  // namespace
 }  // namespace geometry
 }  // namespace drake