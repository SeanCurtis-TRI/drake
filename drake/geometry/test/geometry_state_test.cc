#include "drake/geometry/geometry_state.h"

#include <memory>
#include <unordered_set>
#include <utility>
#include <vector>

#include <gtest/gtest.h>

#include "drake/common/eigen_matrix_compare.h"
#include "drake/common/eigen_types.h"
#include "drake/geometry/geometry_frame.h"
#include "drake/geometry/geometry_instance.h"
#include "drake/geometry/geometry_world.h"
#include "drake/geometry/internal_frame.h"
#include "drake/geometry/shape_specification.h"
#include "drake/geometry/test/expect_error_message.h"
#include "drake/multibody/multibody_tree/math/spatial_velocity.h"

namespace drake {
namespace geometry {

using std::vector;

// Implementation of friend class that allows me to peek into the geometry state
// to confirm invariants on the state's internal workings as a result of
// operations.

template <class T>
class GeometryStateTester {
  using State = GeometryState<T>;

 public:
  void set_state(State* state) { state_ = state; }

  FrameId get_world_frame() {
    return internal::InternalFrame::get_world_frame_id();
  }

  const std::unordered_map<SourceId, FrameIdSet>& get_source_frame_id_map() {
    return state_->source_frame_id_map_;
  }

  const std::unordered_map<SourceId, FrameIdSet>& get_source_root_frame_map() {
    return state_->source_root_frame_map_;
  }

  const std::unordered_map<FrameId, internal::InternalFrame>& get_frames() {
    return state_->frames_;
  }

  const std::unordered_map<GeometryId, internal::InternalGeometry>&
  get_geometries() {
    return state_->geometries_;
  }

  const std::unordered_map<GeometryId, internal::InternalAnchoredGeometry>&
  get_anchored_geometries() {
    return state_->anchored_geometries_;
  }

  const vector<GeometryId>& get_geometry_index_id_map() {
    return state_->geometry_index_id_map_;
  }

  const vector<GeometryId>& get_anchored_geometry_index_id_map() {
    return state_->anchored_geometry_index_id_map_;
  }

  const vector<Isometry3<T>>& get_geometry_frame_poses() {
    return state_->X_FG_;
  }

  const vector<Isometry3<T>>& get_geometry_world_poses() {
    return state_->X_WG_;
  }

  const vector<Isometry3<T>>& get_frame_parent_poses() {
    return state_->X_PF_;
  }

  void SetFramePoses(const FrameIdVector& ids,
                     const FramePoseVector<T>& poses) {
    state_->SetFramePoses(ids, poses);
  }

<<<<<<< HEAD
  void SetFrameVelocities(const FrameIdVector& ids,
                          const FrameVelocityVector<T>& poses) {
    state_->SetFrameVelocities(ids, poses);
  }

=======
>>>>>>> 34f912c7
  void ValidateFrameIds(const FrameIdVector& ids) const {
    state_->ValidateFrameIds(ids);
  }

  void ValidateFramePoses(const FrameIdVector& ids,
                          const FramePoseVector<T>& poses) const {
    state_->ValidateFramePoses(ids, poses);
  }

<<<<<<< HEAD
  void ValidateFrameVelocities(const FrameIdVector& ids,
                               const FrameVelocityVector<T>& velocities) const {
    state_->ValidateFrameVelocities(ids, velocities);
  }

=======
>>>>>>> 34f912c7
 private:
  State* state_;
};

namespace {

using multibody::SpatialVelocity;
using std::make_unique;
using std::move;
using std::unique_ptr;

class GeometryStateTest : public ::testing::Test {
 protected:
  void SetUp() {
    frame_ = make_unique<GeometryFrame>("ref_frame",
                                        Isometry3<double>::Identity());
    instance_pose_.translation() << 10, 20, 30;
    instance_ = make_unique<GeometryInstance>(
        instance_pose_, unique_ptr<Shape>(new Sphere(1.0)));
    gs_tester_.set_state(&geometry_state_);
  }

  // Utility method for adding a source to the state.
  SourceId NewSource(const std::string& name = "") {
    return geometry_state_.RegisterNewSource(name == "" ? kSourceName : name);
  }

  // This method sets up a dummy tree to facilitate testing. It creates a single
  // source with a fixed configuration of frames with a pre-determined number of
  // geometries per frame.
  //
  //  Creates the following tree:
  //                                        s_id
  //                                        ╱  ╲
  //                                       f0   f1
  //                                      ╱ │    ├───┬───┐
  //                                    g0  g1   │   │   │
  //                                             f2  g2  g3
  //                                            ╱ ╲
  //                                           g4 g5
  //
  // Frame configuration
  //  f0 is @ <1, 2, 3>, with a 90-degree rotation around x.
  //  f1 is @ <10, 20, 30>, with a 90-degree rotation around y.
  //  f2 is @ <-10, -20, -30>, with a -90-degree rotation around y.
  // Geometry configuration
  //  gi is at position <i + 1, 0, 0>, with a rotation of iπ/2 radians around
  //    the x-axis.
  // f2's pose is the inverse of f1. As such, for g4 & g5, the pose
  // relative to the parent frame f2 is the same as to the world, e.g.,
  // X_PG = X_WG.
  SourceId SetUpSingleSourceTree() {
    using std::to_string;

    source_id_ = NewSource();

    // Create f0.
    Isometry3<double> pose = Isometry3<double>::Identity();
    pose.translation() << 1, 2, 3;
    pose.linear() << 1, 0, 0, 0, 0, 1, 0, -1, 0;  // 90° around x-axis.
    frames_.push_back(geometry_state_.RegisterFrame(
        source_id_, GeometryFrame("f0", pose)));
    X_WF_.push_back(pose);
    X_PF_.push_back(pose);

    // Create f1.
    pose.translation() << 10, 20, 30;
    pose.linear() << 0, 0, -1, 0, 1, 0, 1, 0, 0;  // 90° around y-axis.
    frames_.push_back(geometry_state_.RegisterFrame(
        source_id_, GeometryFrame("f1", pose)));
    X_WF_.push_back(pose);
    X_PF_.push_back(pose);

    // Create f2.
    pose.translation() << -10, -20, -30;
    pose.linear() << 0, 0, 1, 0, 1, 0, -1, 0, 0;  // -90° around y-axis.
    frames_.push_back(geometry_state_.RegisterFrame(
        source_id_, frames_[1], GeometryFrame("f2", pose)));
    X_WF_.push_back(X_WF_[1] * pose);
    X_PF_.push_back(pose);

    // Add geometries to each frame.
    const Vector3<double> x_axis(1, 0, 0);
    geometries_.resize(kFrameCount * kGeometryCount);
    int g_count = 0;
    for (auto frame_id : frames_) {
      for (int i = 0; i < kGeometryCount; ++i) {
        pose.translation() << g_count + 1, 0, 0;
        pose.linear() =
            AngleAxis<double>(g_count * M_PI / 2.0, x_axis).matrix();
        geometries_[g_count] = geometry_state_.RegisterGeometry(
            source_id_, frame_id,
            make_unique<GeometryInstance>(
                pose, std::unique_ptr<Shape>(new Sphere(1))));
        X_FG_.push_back(pose);
        ++g_count;
      }
    }
    return source_id_;
  }

  // Reports characteristics of the dummy tree.
  int single_tree_frame_count() const { return kFrameCount; }
  int single_tree_geometry_count() const {
    return kFrameCount * kGeometryCount;
  }

  // This method confirms that the stored dummy identifiers don't map to any
  // registered source identifier. This should only be invoked for scenarios
  // where there is *only* the single source.
  void AssertSingleTreeCleared() {
    // Confirms frames have been cleared.
    for (int f = 0; f < kFrameCount; ++f) {
      EXPECT_ERROR_MESSAGE(geometry_state_.BelongsToSource(frames_[f],
                                                           source_id_),
                           std::logic_error,
                           "Referenced frame \\d+ has not been registered.");
    }
    // Confirms geometries have been cleared.
    for (int g = 0; g < kFrameCount * kGeometryCount; ++g) {
      EXPECT_ERROR_MESSAGE(geometry_state_.BelongsToSource(geometries_[g],
                                                           source_id_),
                           std::logic_error,
                           "Referenced geometry \\d+ has not been registered.");
    }
    EXPECT_EQ(gs_tester_.get_source_frame_id_map().at(source_id_).size(), 0);
    EXPECT_EQ(gs_tester_.get_source_frame_id_map().size(), 1);
    EXPECT_EQ(gs_tester_.get_source_root_frame_map().at(source_id_).size(), 0);
    EXPECT_EQ(gs_tester_.get_source_root_frame_map().size(), 1);
    EXPECT_EQ(gs_tester_.get_frames().size(), 0);
    EXPECT_EQ(gs_tester_.get_geometries().size(), 0);
    EXPECT_EQ(gs_tester_.get_geometry_frame_poses().size(), 0);
    EXPECT_EQ(gs_tester_.get_frame_parent_poses().size(), 0);
    EXPECT_EQ(gs_tester_.get_geometry_world_poses().size(), 0);
  }

  // Utility function for facilitating tests; confirms that the identified
  // frame doesn't belong to the identified source. This explicitly tests the
  // underlying state data structures.
  void ExpectSourceDoesNotHaveFrame(SourceId source_id, FrameId frame_id) {
    // Frame is not in the source-to-set-of-frame-ids mapping.
    EXPECT_EQ(gs_tester_.get_source_frame_id_map().at(source_id).find(frame_id),
              gs_tester_.get_source_frame_id_map().at(source_id).end());
    // Frame is not in the source-to-set-of-root-ids mapping.
    EXPECT_EQ(
        gs_tester_.get_source_root_frame_map().at(source_id).find(frame_id),
        gs_tester_.get_source_root_frame_map().at(source_id).end());
    // Frame not in frames
    EXPECT_EQ(gs_tester_.get_frames().find(frame_id),
              gs_tester_.get_frames().end());
  }

  // Members owned by the test class.
  unique_ptr<GeometryFrame> frame_;
  unique_ptr<GeometryInstance> instance_;
  Isometry3<double> instance_pose_{Isometry3<double>::Identity()};
  GeometryState<double> geometry_state_;
  GeometryStateTester<double> gs_tester_;

  // Values for setting up and testing the dummy tree.
  enum Counts {
    kFrameCount = 3,
    kGeometryCount = 2    // Geometries *per frame*.
  };
  // The frame ids created in the dummy tree instantiation.
  vector<FrameId> frames_;
  // The geometry ids created in the dummy tree instantiation.
  vector<GeometryId> geometries_;
  // The id of the single-source tree.
  SourceId source_id_;

  // The poses of the frames in the world frame.
  vector<Isometry3<double>> X_WF_;
  // The poses of the frames in the parent's frame.
  vector<Isometry3<double>> X_PF_;
  // The poses of the geometries in the parent frame.
  vector<Isometry3<double>> X_FG_;
  // The default source name.
  const std::string kSourceName{"default_source"};
};

// Confirms that a new GeometryState has no data.
TEST_F(GeometryStateTest, Constructor) {
  EXPECT_EQ(geometry_state_.get_num_sources(), 0);
  EXPECT_EQ(geometry_state_.get_num_frames(), 0);
  EXPECT_EQ(geometry_state_.get_num_geometries(), 0);
}

// Confirms semantics of user-specified source name.
//    - The source name is stored and retrievable,
//    - duplicate names are detected and considered errors, and
//    - unrecognized source ids do not produce names.
TEST_F(GeometryStateTest, SourceRegistrationWithNames) {
  using std::to_string;

  // Case: Successful registration of unique source id and name.
  SourceId s_id;
  std::string name = "Unique";
  EXPECT_NO_THROW((s_id = geometry_state_.RegisterNewSource(name)));
  EXPECT_TRUE(geometry_state_.source_is_registered(s_id));
  EXPECT_EQ(geometry_state_.get_source_name(s_id), name);

  // Case: User-specified name duplicates previously registered name.
  EXPECT_ERROR_MESSAGE(
      geometry_state_.RegisterNewSource(name),
      std::logic_error,
      "Registering new source with duplicate name: Unique.");

  // Case: query with invalid source id.
  EXPECT_ERROR_MESSAGE(geometry_state_.get_source_name(SourceId::get_new_id()),
                       std::logic_error,
                       "Querying source name for an invalid source id: \\d+.");
}

// Tests the geometry statistics values. It uses the single-source tree to
// create a state with interesting metrics. Also confirms the "is registered"
// -ness of known valid sources and known invalid sources.
TEST_F(GeometryStateTest, GeometryStatistics) {
  SourceId dummy_source = SetUpSingleSourceTree();
  EXPECT_TRUE(geometry_state_.source_is_registered(dummy_source));
  EXPECT_EQ(geometry_state_.get_num_sources(), 1);
  EXPECT_EQ(geometry_state_.get_num_frames(), single_tree_frame_count());
  EXPECT_EQ(geometry_state_.get_num_geometries(), single_tree_geometry_count());
  SourceId false_id = SourceId::get_new_id();
  EXPECT_FALSE(geometry_state_.source_is_registered(false_id));
}

// Confirms that the actions of initializing the single-source tree leave the
// geometry state in the expected configuration.
TEST_F(GeometryStateTest, ValidateSingleSourceTree) {
  SourceId s_id = SetUpSingleSourceTree();

  // The source has *direct* access to all registered frames.
  {
    const auto& s_f_id_map = gs_tester_.get_source_frame_id_map();
    EXPECT_EQ(s_f_id_map.size(), 1);
    EXPECT_NE(s_f_id_map.find(s_id), s_f_id_map.end());
    const auto &f_id_set = s_f_id_map.at(s_id);
    for (int f = 0; f < kFrameCount; ++f) {
      EXPECT_NE(f_id_set.find(frames_[f]), f_id_set.end());
    }
  }

  // The root map *only* includes the root frames. Frames 0 & 1 *should* be
  // included; frame 2 should *not*.
  {
    const auto& s_root_map = gs_tester_.get_source_root_frame_map();
    EXPECT_EQ(s_root_map.size(), 1);
    EXPECT_NE(s_root_map.find(s_id), s_root_map.end());
    const auto &root_id_set = s_root_map.at(s_id);
    EXPECT_NE(root_id_set.find(frames_[0]), root_id_set.end());
    EXPECT_NE(root_id_set.find(frames_[1]), root_id_set.end());
    EXPECT_EQ(root_id_set.find(frames_[2]), root_id_set.end());
  }

  // The internal frames are what and where they should be.
  {
    using std::to_string;
    const auto& internal_frames = gs_tester_.get_frames();
    EXPECT_EQ(internal_frames.size(), kFrameCount);
    auto test_frame = [internal_frames, this, s_id](int i, FrameId parent_id,
                                                    int num_child_frames) {
      const auto& frame = internal_frames.at(frames_[i]);
      EXPECT_EQ(frame.get_source_id(), s_id);
      EXPECT_EQ(frame.get_id(), frames_[i]);
      EXPECT_EQ(frame.get_name(), "f" + to_string(i));
      EXPECT_EQ(frame.get_frame_group(), 0);  // Defaults to zero.
      EXPECT_EQ(frame.get_pose_index(), i);   // ith frame added.
      EXPECT_EQ(frame.get_parent_frame_id(), parent_id);
      EXPECT_EQ(frame.get_child_frames().size(), num_child_frames);
      const auto& child_geometries = frame.get_child_geometries();
      EXPECT_EQ(child_geometries.size(), 2);
      EXPECT_NE(child_geometries.find(geometries_[i * 2]),
                                      child_geometries.end());
      EXPECT_NE(child_geometries.find(geometries_[i * 2 + 1]),
                                      child_geometries.end());
      const auto& frame_in_parent = gs_tester_.get_frame_parent_poses();
      EXPECT_TRUE(
          CompareMatrices(frame_in_parent[frame.get_pose_index()].matrix(),
                          X_PF_[i].matrix()));
    };
    test_frame(0, gs_tester_.get_world_frame(), 0);
    test_frame(1, gs_tester_.get_world_frame(), 1);
    test_frame(2, frames_[1], 0);
  }

  // The internal geometries are what and where they should be.
  {
    const auto& internal_geometries = gs_tester_.get_geometries();
    EXPECT_EQ(internal_geometries.size(), kFrameCount * kGeometryCount);
    for (int i = 0; i < kFrameCount * kGeometryCount; ++i) {
      const auto& geometry = internal_geometries.at(geometries_[i]);
      EXPECT_EQ(geometry.get_frame_id(), frames_[i / kGeometryCount]);
      EXPECT_EQ(geometry.get_id(), geometries_[i]);
      EXPECT_EQ(geometry.get_child_geometry_ids().size(), 0);
      EXPECT_FALSE(geometry.get_parent_id());
      // TODO(SeanCurtis-TRI): Update this when names are being used.
      EXPECT_EQ(geometry.get_name(), "no_name");
      EXPECT_EQ(geometry.get_engine_index(), i);
      EXPECT_EQ(geometry.get_child_geometry_ids().size(), 0);
      EXPECT_FALSE(geometry.get_parent_id());

      // Note: There are no geometries parented to other geometries. The results
      // of GetPoseInFrame() and GetPoseInParent() must be the identical (as
      // the documentation for GeometryState::GetPoseInParent() indicates).
      EXPECT_TRUE(CompareMatrices(
          geometry_state_.GetPoseInFrame(geometry.get_id()).matrix(),
          X_FG_[i].matrix()));
      EXPECT_TRUE(CompareMatrices(
          geometry_state_.GetPoseInParent(geometry.get_id()).matrix(),
          X_FG_[i].matrix()));

      EXPECT_EQ(
          gs_tester_.get_geometry_index_id_map()[geometry.get_engine_index()],
          geometry.get_id());
    }
  }
  EXPECT_EQ(gs_tester_.get_geometry_frame_poses().size(),
            kFrameCount * kGeometryCount);
  EXPECT_EQ(gs_tester_.get_geometry_world_poses().size(),
            kFrameCount * kGeometryCount);
  EXPECT_EQ(gs_tester_.get_frame_parent_poses().size(), kFrameCount);
}

// Tests that an attempt to add a frame to an invalid source throws an exception
// with meaningful message.
TEST_F(GeometryStateTest, AddFrameToInvalidSource) {
  SourceId s_id = SourceId::get_new_id();  // This is not a registered source.
  ASSERT_ERROR_MESSAGE(geometry_state_.RegisterFrame(s_id, *frame_.get()),
                       std::logic_error,
                       "Referenced geometry source \\d+ is not registered.");
}

// Tests that a frame added to a valid source appears in the source's frames.
TEST_F(GeometryStateTest, AddFirstFrameToValidSource) {
  SourceId s_id = NewSource();
  FrameId fid = geometry_state_.RegisterFrame(s_id, *frame_.get());
  EXPECT_TRUE(geometry_state_.BelongsToSource(fid, s_id));
  const auto &frame_set = geometry_state_.GetFramesForSource(s_id);
  EXPECT_NE(frame_set.find(fid), frame_set.end());
  EXPECT_EQ(frame_set.size(), 1);
  // The frame *is* a root frame; so both sets should be the same size.
  EXPECT_EQ(gs_tester_.get_source_frame_id_map().at(s_id).size(),
            gs_tester_.get_source_root_frame_map().at(s_id).size());
}

// Tests that a frame added to a valid source which already has frames is
// correctly appended.
TEST_F(GeometryStateTest, AddFrameToSourceWithFrames) {
  SourceId s_id = SetUpSingleSourceTree();
  FrameId fid = geometry_state_.RegisterFrame(s_id, *frame_);
  EXPECT_TRUE(geometry_state_.BelongsToSource(fid, s_id));
  const auto &frame_set = geometry_state_.GetFramesForSource(s_id);
  EXPECT_NE(frame_set.find(fid), frame_set.end());
  EXPECT_EQ(frame_set.size(), kFrameCount + 1);
  // The added frame *is* a root frame. The single-source tree has *one*
  // non-root frame. This "off-by-one" property should be preserved.
  EXPECT_EQ(gs_tester_.get_source_frame_id_map().at(s_id).size() - 1,
            gs_tester_.get_source_root_frame_map().at(s_id).size());
}

// Tests that a frame added to a new source doesn't modify previously existing
// sources.
TEST_F(GeometryStateTest, AddFrameToNewSourceWithFrames) {
  SourceId s_id = SetUpSingleSourceTree();
  SourceId new_s_id = geometry_state_.RegisterNewSource("new_source");
  FrameId fid = geometry_state_.RegisterFrame(new_s_id, *frame_.get());
  // Confirm addition.
  EXPECT_TRUE(geometry_state_.BelongsToSource(fid, new_s_id));
  {
    const auto &frame_set = geometry_state_.GetFramesForSource(new_s_id);
    EXPECT_NE(frame_set.find(fid), frame_set.end());
    EXPECT_EQ(frame_set.size(), 1);
  }
  // Confirm original source is unchanged.
  {
    const auto &frame_set = geometry_state_.GetFramesForSource(s_id);
    EXPECT_EQ(frame_set.find(fid), frame_set.end());
    EXPECT_EQ(frame_set.size(), kFrameCount);
  }
}

// Tests the functionality of adding a frame to another frame.
TEST_F(GeometryStateTest, AddFrameOnFrame) {
  SourceId s_id = SetUpSingleSourceTree();
  FrameId fid = geometry_state_.RegisterFrame(s_id, frames_[0], *frame_);
  EXPECT_EQ(geometry_state_.get_num_frames(), kFrameCount + 1);
  EXPECT_TRUE(geometry_state_.BelongsToSource(fid, s_id));

  // Test parent-child relationship wiring.
  //  Difference between total and root frames. I now have *two* non-root
  // frames.
  EXPECT_EQ(gs_tester_.get_source_frame_id_map().at(s_id).size() - 2,
            gs_tester_.get_source_root_frame_map().at(s_id).size());
  //  Frame for this id has frame_[0] as parent.
  const auto& frame = gs_tester_.get_frames().at(fid);
  EXPECT_TRUE(frame.has_parent(frames_[0]));
  //  Parent frame has this as child.
  const auto& parent = gs_tester_.get_frames().at(frames_[0]);
  EXPECT_TRUE(parent.has_child(fid));
}

// Tests the valid removal of an existing frame (and its attached geometry).
TEST_F(GeometryStateTest, RemoveFrame) {
  SourceId s_id = SetUpSingleSourceTree();
  EXPECT_EQ(geometry_state_.get_num_frames(), kFrameCount);
  EXPECT_EQ(geometry_state_.get_num_geometries(), kFrameCount * kGeometryCount);

  geometry_state_.RemoveFrame(s_id, frames_[0]);

  EXPECT_EQ(geometry_state_.get_num_frames(), kFrameCount - 1);
  EXPECT_EQ(geometry_state_.get_num_geometries(),
            (kFrameCount -1)* kGeometryCount);
  ExpectSourceDoesNotHaveFrame(s_id, frames_[0]);
  EXPECT_EQ(gs_tester_.get_frame_parent_poses().size(), frames_.size() - 1);
}

// Tests the frame iterator, confirming that it iterates through all frames.
TEST_F(GeometryStateTest, FrameIdIterator) {
  SetUpSingleSourceTree();
  std::unordered_set<FrameId> all_frames(frames_.begin(), frames_.end());
  for (FrameId id : geometry_state_.get_frame_ids()) {
    // This should remove exactly one element.
    EXPECT_EQ(all_frames.erase(id), 1);
  }
  // There shouldn't be any left over.
  EXPECT_EQ(all_frames.size(), 0);
}

// Tests the removal of a frame that has other frames hanging on it.
TEST_F(GeometryStateTest, RemoveFrameTree) {
  SourceId s_id = SetUpSingleSourceTree();
  FrameId fid = geometry_state_.RegisterFrame(s_id, frames_[0], *frame_);
  EXPECT_EQ(gs_tester_.get_frame_parent_poses().size(), frames_.size() + 1);
  EXPECT_EQ(geometry_state_.get_num_frames(), kFrameCount + 1);

  geometry_state_.RemoveFrame(s_id, frames_[0]);

  EXPECT_EQ(geometry_state_.get_num_frames(), kFrameCount - 1);
  ExpectSourceDoesNotHaveFrame(s_id, frames_[0]);
  ExpectSourceDoesNotHaveFrame(s_id, fid);
  // We've deleted a newly added frame and a default frame, the total number of
  // frame poses should be original - 1.
  EXPECT_EQ(gs_tester_.get_frame_parent_poses().size(), frames_.size() - 1);
}

// Tests the removal of a frame whose parent is *not* the world frame.
TEST_F(GeometryStateTest, RemoveFrameLeaf) {
  SourceId s_id = SetUpSingleSourceTree();
  FrameId fid = geometry_state_.RegisterFrame(s_id, frames_[0], *frame_.get());
  EXPECT_EQ(geometry_state_.get_num_frames(), kFrameCount + 1);
  EXPECT_TRUE(gs_tester_.get_frames().at(frames_[0]).has_child(fid));
  EXPECT_EQ(gs_tester_.get_frame_parent_poses().size(), frames_.size() + 1);

  geometry_state_.RemoveFrame(s_id, fid);

  EXPECT_EQ(geometry_state_.get_num_frames(), kFrameCount);
  ExpectSourceDoesNotHaveFrame(s_id, fid);
  EXPECT_FALSE(gs_tester_.get_frames().at(frames_[0]).has_child(fid));
  // We deleted the frame we just added. We should be back to the original
  // number of frame poses.
  EXPECT_EQ(gs_tester_.get_frame_parent_poses().size(), frames_.size());
}

// Tests the response to invalid invocations of RemoveFrame.
TEST_F(GeometryStateTest, RemoveFrameInvalid) {
  SourceId s_id = SetUpSingleSourceTree();

  // Case: Valid source, invalid frame.
  EXPECT_ERROR_MESSAGE(geometry_state_.RemoveFrame(s_id, FrameId::get_new_id()),
                       std::logic_error,
                       "Referenced frame \\d+ has not been registered.");

  // Case: Invalid source, valid frame.
  EXPECT_ERROR_MESSAGE(
      geometry_state_.RemoveFrame(SourceId::get_new_id(), frames_[0]),
      std::logic_error,
      "Referenced geometry source \\d+ is not registered.");

  // Case: Valid source and frame, but frame does _not_ belong to source.
  SourceId s_id2 = geometry_state_.RegisterNewSource("new_source");
  FrameId frame_id = geometry_state_.RegisterFrame(s_id2, *frame_.get());
  EXPECT_EQ(geometry_state_.get_num_frames(), kFrameCount + 1);
  EXPECT_ERROR_MESSAGE(
      geometry_state_.RemoveFrame(s_id, frame_id),
      std::logic_error,
      "Trying to remove frame \\d+ from source \\d+.+the frame doesn't "
      "belong.+");
}

// Tests registration of geometry on valid source and frame. This relies on the
// correctness of GeometryState::BelongsToSource(GeometryId, SourceId) and
// GeometryState::GetFrameId(GeometryId) and, therefore, implicitly tests them.
TEST_F(GeometryStateTest, RegisterGeometryGoodSource) {
  SourceId s_id = NewSource();
  FrameId f_id = geometry_state_.RegisterFrame(s_id, *frame_);
  GeometryId g_id = geometry_state_.RegisterGeometry(s_id, f_id,
                                                     move(instance_));
  EXPECT_EQ(geometry_state_.GetFrameId(g_id), f_id);
  EXPECT_TRUE(geometry_state_.BelongsToSource(g_id, s_id));
  Isometry3<double> X_FG = geometry_state_.GetPoseInFrame(g_id);
  CompareMatrices(X_FG.matrix(), instance_pose_.matrix());

  EXPECT_TRUE(gs_tester_.get_frames().at(f_id).has_child(g_id));
  const auto& geometry = gs_tester_.get_geometries().at(g_id);
  EXPECT_TRUE(geometry.is_child_of_frame(f_id));
  EXPECT_FALSE(geometry.get_parent_id());
}

// Tests registration of geometry on invalid source.
TEST_F(GeometryStateTest, RegisterGeometryMissingSource) {
  SourceId s_id = SourceId::get_new_id();
  FrameId f_id = FrameId::get_new_id();
  EXPECT_ERROR_MESSAGE(geometry_state_.RegisterGeometry(s_id, f_id,
                                                        move(instance_)),
                       std::logic_error,
                       "Referenced geometry source \\d+ is not registered.");
}

// Tests registration of geometry on valid source and non-existant frame.
TEST_F(GeometryStateTest, RegisterGeometryMissingFrame) {
  SourceId s_id = NewSource();

  FrameId f_id = FrameId::get_new_id();
  EXPECT_ERROR_MESSAGE(geometry_state_.RegisterGeometry(s_id, f_id,
                                                        move(instance_)),
                       std::logic_error,
                       "Referenced frame \\d+ for source \\d+\\,"
                           " but the frame doesn't belong to the source.");
}

// Tests error resulting from passing a null GeometryInstance.
TEST_F(GeometryStateTest, RegisterNullGeometry) {
  SourceId s_id = NewSource();
  FrameId f_id = geometry_state_.RegisterFrame(s_id, *frame_);
  unique_ptr<GeometryInstance> null_geometry;
  EXPECT_ERROR_MESSAGE(
      geometry_state_.RegisterGeometry(s_id, f_id, move(null_geometry)),
      std::logic_error,
      "Registering null geometry to frame \\d+, on source \\d+.");
}

// Tests the logic for hanging a geometry on another geometry. This confirms
// topology and pose values.
TEST_F(GeometryStateTest, RegisterGeometryonValidGeometry) {
  SourceId s_id = SetUpSingleSourceTree();
  const double x = 3;
  const double y = 2;
  const double z = 1;
  Isometry3<double> pose = Isometry3<double>::Identity();
  pose.translation() << x, y, z;
  const int parent_index = 0;
  const GeometryId parent_id = geometries_[parent_index];
  const FrameId frame_id = geometry_state_.GetFrameId(parent_id);
  auto instance =
      make_unique<GeometryInstance>(pose, unique_ptr<Shape>(new Sphere(1)));
  GeometryId g_id =
      geometry_state_.RegisterGeometryWithParent(s_id,
                                                 parent_id,
                                                 move(instance));

  // This relies on the gᵗʰ geometry having position [ g+1 0 0 ]ᵀ. The parent
  // geometry is at [parent_index + 1, 0, 0] and this is at [3, 2, 1]. They
  // simply sum up. The parent has *no* rotation so the resultant transform is
  // simply the sum of the translation vectors.
  Isometry3<double> expected_pose_in_frame = Isometry3<double>::Identity();
  expected_pose_in_frame.translation() << (parent_index + 1) + x, y, z;
  EXPECT_EQ(frame_id, geometry_state_.GetFrameId(g_id));

  Isometry3<double> X_FG = geometry_state_.GetPoseInFrame(g_id);
  EXPECT_TRUE(CompareMatrices(X_FG.matrix(), expected_pose_in_frame.matrix(),
                  1e-14, MatrixCompareType::absolute));
  Isometry3<double> X_PG = geometry_state_.GetPoseInParent(g_id);
  EXPECT_TRUE(CompareMatrices(X_PG.matrix(), pose.matrix(),
                  1e-14, MatrixCompareType::absolute));

  EXPECT_TRUE(gs_tester_.get_frames().at(frame_id).has_child(g_id));
  const auto& geometry = gs_tester_.get_geometries().at(g_id);
  EXPECT_EQ(geometry.get_frame_id(), frame_id);
  EXPECT_TRUE(geometry.is_child_of_geometry(parent_id));
  EXPECT_TRUE(gs_tester_.get_geometries().at(parent_id).has_child(g_id));
}

// Tests the response to the erroneous action of trying to hang a new geometry
// on a non-existant geometry id.
TEST_F(GeometryStateTest, RegisterGeometryonInvalidGeometry) {
  SourceId s_id = SetUpSingleSourceTree();
  Isometry3<double> pose = Isometry3<double>::Identity();
  auto instance =
      make_unique<GeometryInstance>(pose, unique_ptr<Shape>(new Sphere(1)));
  GeometryId junk_id = GeometryId::get_new_id();
  EXPECT_ERROR_MESSAGE(
      geometry_state_.RegisterGeometryWithParent(s_id, junk_id, move(instance)),
      std::logic_error,
      "Referenced geometry \\d+ has not been registered.");
}

// Tests the response to passing a null pointer as a GeometryInstance.
TEST_F(GeometryStateTest, RegisterNullGeometryonGeometry) {
  SourceId s_id = SetUpSingleSourceTree();
  unique_ptr<GeometryInstance> instance;
  EXPECT_ERROR_MESSAGE(
      geometry_state_.RegisterGeometryWithParent(s_id, geometries_[0],
                                                 move(instance)),
      std::logic_error,
      "Registering null geometry to geometry \\d+, on source \\d+.");
}

// Tests the RemoveGeometry functionality.
TEST_F(GeometryStateTest, RemoveGeometry) {
  SourceId s_id = SetUpSingleSourceTree();
  // The geometry to remove, its parent frame, and its engine index.
  GeometryId g_id = geometries_[0];
  FrameId f_id = frames_[0];
  auto engine_index = gs_tester_.get_geometries().at(g_id).get_engine_index();
  // Confirm that the first geometry belongs to the first frame.
  ASSERT_EQ(geometry_state_.GetFrameId(g_id), f_id);
  EXPECT_EQ(geometry_state_.get_num_geometries(), kFrameCount * kGeometryCount);
  EXPECT_TRUE(CompareMatrices(
      gs_tester_.get_geometry_frame_poses().at(engine_index).matrix(),
      X_FG_[0].matrix()));

  geometry_state_.RemoveGeometry(s_id, g_id);

  EXPECT_EQ(geometry_state_.get_num_geometries(),
            kFrameCount * kGeometryCount - 1);
  EXPECT_EQ(gs_tester_.get_geometry_world_poses().size(),
            geometries_.size() - 1);
  EXPECT_EQ(gs_tester_.get_geometry_frame_poses().size(),
            geometries_.size() - 1);

  EXPECT_FALSE(gs_tester_.get_frames().at(f_id).has_child(g_id));
  EXPECT_EQ(gs_tester_.get_geometries().find(g_id),
            gs_tester_.get_geometries().end());

  // Based on the logic of the geometry engine stub, the last geometry id should
  // now be the first. Also, values that are keyed on the engine index should
  // also have moved, e.g., X_FG_.
  GeometryId last_geometry_id = geometries_[geometries_.size() - 1];
  const auto& last_geometry =
      gs_tester_.get_geometries().at(last_geometry_id);
  EXPECT_EQ(last_geometry.get_engine_index(), 0);
  EXPECT_EQ(gs_tester_.get_geometry_index_id_map()[0], last_geometry_id);

  // The pose in *frame* should also have moved.
  EXPECT_TRUE(CompareMatrices(
      gs_tester_.get_geometry_frame_poses().at(engine_index).matrix(),
      X_FG_.back().matrix()));
}

// Tests the RemoveGeometry functionality in which the geometry removed has
// geometry children.
TEST_F(GeometryStateTest, RemoveGeometryTree) {
  SourceId s_id = SetUpSingleSourceTree();
  // The geometry to remove, its parent frame, and its engine index.
  GeometryId root_id = geometries_[0];
  FrameId f_id = frames_[0];
  auto engine_index =
      gs_tester_.get_geometries().at(root_id).get_engine_index();
  // Confirm that the first geometry belongs to the first frame.
  ASSERT_EQ(geometry_state_.GetFrameId(root_id), f_id);
  // Hang geometry from the first geometry.
  GeometryId g_id = geometry_state_.RegisterGeometryWithParent(
      s_id, root_id,
      make_unique<GeometryInstance>(Isometry3<double>::Identity(),
                                    unique_ptr<Shape>(new Sphere(1))));
  EXPECT_EQ(geometry_state_.get_num_geometries(),
            kFrameCount * kGeometryCount + 1);
  EXPECT_EQ(geometry_state_.GetFrameId(g_id), f_id);
  EXPECT_EQ(gs_tester_.get_geometries().at(g_id).get_engine_index(),
            geometries_.size());

  geometry_state_.RemoveGeometry(s_id, root_id);
  EXPECT_EQ(geometry_state_.get_num_geometries(),
            kFrameCount * kGeometryCount - 1);
  EXPECT_EQ(gs_tester_.get_geometry_world_poses().size(),
            geometries_.size() - 1);
  EXPECT_EQ(gs_tester_.get_geometry_frame_poses().size(),
            geometries_.size() - 1);

  const auto& frame = gs_tester_.get_frames().at(f_id);
  EXPECT_FALSE(frame.has_child(root_id));
  EXPECT_FALSE(frame.has_child(g_id));
  EXPECT_EQ(gs_tester_.get_geometries().find(root_id),
            gs_tester_.get_geometries().end());
  EXPECT_EQ(gs_tester_.get_geometries().find(g_id),
            gs_tester_.get_geometries().end());

  // The place-holder geometry engine moves geometries around to maintain a
  // compact distribution of engine indices. It moves the last geometry into the
  // newly cleared slot. GeometryState's RemoveGeometry algorithm does a bottom-
  // up recursive removal. So, the leaf and then the parent gets deleted. In
  // this case, the leaf (as the most recently added geometry) already has the
  // largest engine index (it is last) and simply gets truncated. The parent
  // however, has engine index 0. So, when it is removed, the current last
  // geometry is moved into its slot -- that would be the last geometry added
  // in SetUpSingleSourceTree(). So, check for correct engine index rewiring
  // and correct X_FG_ value.
  GeometryId last_geometry_id = geometries_[geometries_.size() - 1];
  const auto& last_geometry =
      gs_tester_.get_geometries().at(last_geometry_id);
  EXPECT_EQ(last_geometry.get_engine_index(), 0);
  EXPECT_EQ(gs_tester_.get_geometry_index_id_map()[0], last_geometry_id);
  EXPECT_TRUE(CompareMatrices(
      gs_tester_.get_geometry_frame_poses().at(engine_index).matrix(),
      X_FG_.back().matrix()));
}

// Tests the RemoveGeometry functionality in which the geometry is a child of
// another geometry.
TEST_F(GeometryStateTest, RemoveChildLeaf) {
  SourceId s_id = SetUpSingleSourceTree();
  // The geometry parent and frame to which it belongs.
  GeometryId parent_id = geometries_[0];
  FrameId frame_id = frames_[0];
  // Confirm that the first geometry belongs to the first frame.
  ASSERT_EQ(geometry_state_.GetFrameId(parent_id), frame_id);
  // Hang geometry from the first geometry.
  GeometryId g_id = geometry_state_.RegisterGeometryWithParent(
      s_id, parent_id,
      make_unique<GeometryInstance>(Isometry3<double>::Identity(),
                                    unique_ptr<Shape>(new Sphere(1))));
  EXPECT_EQ(geometry_state_.get_num_geometries(),
            kFrameCount * kGeometryCount + 1);
  EXPECT_EQ(geometry_state_.GetFrameId(g_id), frame_id);

  geometry_state_.RemoveGeometry(s_id, g_id);

  EXPECT_EQ(geometry_state_.get_num_geometries(),
            kFrameCount * kGeometryCount);
  EXPECT_EQ(gs_tester_.get_geometry_world_poses().size(), geometries_.size());
  EXPECT_EQ(gs_tester_.get_geometry_frame_poses().size(), geometries_.size());
  EXPECT_EQ(geometry_state_.GetFrameId(parent_id), frame_id);

  EXPECT_FALSE(gs_tester_.get_frames().at(frame_id).has_child(g_id));
  EXPECT_TRUE(gs_tester_.get_frames().at(frame_id).has_child(parent_id));
  EXPECT_FALSE(gs_tester_.get_geometries().at(parent_id).has_child(g_id));

  // The geometry we deleted is the *last*; the engine indices of all other
  // geometries should be unchanged.
  for (size_t i = 0; i < geometries_.size(); ++i) {
    EXPECT_EQ(gs_tester_.get_geometry_index_id_map().at(i),
              geometries_[i]);
  }
}

// Tests the response to invalid use of RemoveGeometry.
TEST_F(GeometryStateTest, RemoveGeometryInvalid) {
  SourceId s_id = SetUpSingleSourceTree();

  // Case: Invalid source id, valid geometry id.
  EXPECT_ERROR_MESSAGE(
      geometry_state_.RemoveGeometry(SourceId::get_new_id(),
                                     geometries_[0]),
      std::logic_error,
      "Referenced geometry source \\d+ is not registered.");

  // Case: Invalid geometry id, valid source id.
  EXPECT_ERROR_MESSAGE(
      geometry_state_.RemoveGeometry(s_id, GeometryId::get_new_id()),
      std::logic_error,
      "Referenced geometry \\d+ has not been registered.");

  // Case: Valid geometry and source, but geometry belongs to different source.
  SourceId s_id2 = geometry_state_.RegisterNewSource("new_source");
  FrameId frame_id = geometry_state_.RegisterFrame(s_id2, *frame_);
  EXPECT_EQ(geometry_state_.get_num_frames(), kFrameCount + 1);
  GeometryId g_id = geometry_state_.RegisterGeometry(
      s_id2, frame_id,
      make_unique<GeometryInstance>(Isometry3<double>::Identity(),
                                    unique_ptr<Shape>(new Sphere(1))));
  EXPECT_EQ(geometry_state_.get_num_geometries(),
            kFrameCount * kGeometryCount + 1);
  EXPECT_ERROR_MESSAGE(
      geometry_state_.RemoveGeometry(s_id, g_id),
      std::logic_error,
      "Trying to remove geometry \\d+ from source \\d+.+geometry doesn't "
          "belong.+");
}

// Tests the registration of anchored geometry.
TEST_F(GeometryStateTest, RegisterAnchoredGeometry) {
  SourceId s_id = NewSource("new source");
  Isometry3<double> pose = Isometry3<double>::Identity();
  auto instance = make_unique<GeometryInstance>(
      pose, unique_ptr<Shape>(new Sphere(1)));
  auto g_id = geometry_state_.RegisterAnchoredGeometry(s_id, move(instance));
  EXPECT_TRUE(geometry_state_.BelongsToSource(g_id, s_id));
}

// Tests the attempt to register anchored geometry on an invalid source.
TEST_F(GeometryStateTest, RegisterAnchoredGeometryInvalidSource) {
  Isometry3<double> pose = Isometry3<double>::Identity();
  auto instance = make_unique<GeometryInstance>(
      pose, unique_ptr<Shape>(new Sphere(1)));
  EXPECT_ERROR_MESSAGE(
      geometry_state_.RegisterAnchoredGeometry(SourceId::get_new_id(),
                                               move(instance)),
      std::logic_error,
      "Referenced geometry source \\d+ is not registered.");
}

// Tests the response of attempting to register a null pointer GeometryInstance
// as anchored geometry.
TEST_F(GeometryStateTest, RegisterAnchoredNullGeometry) {
  unique_ptr<GeometryInstance> instance;
  EXPECT_ERROR_MESSAGE(
      geometry_state_.RegisterAnchoredGeometry(SourceId::get_new_id(),
                                               move(instance)),
      std::logic_error,
      "Registering null anchored geometry on source \\d+.");
}

// Tests removal of anchored geometry.
TEST_F(GeometryStateTest, RemoveAnchoredGeometry) {
  SourceId s_id = SetUpSingleSourceTree();
  Vector3<double> normal{0, 1, 0};
  Vector3<double> point{1, 1, 1};
  auto anchored_id_1 = geometry_state_.RegisterAnchoredGeometry(
      s_id, make_unique<GeometryInstance>(HalfSpace::MakePose(normal, point),
                                          make_unique<HalfSpace>()));
  auto anchored_id_2 = geometry_state_.RegisterAnchoredGeometry(
      s_id, make_unique<GeometryInstance>(
                HalfSpace::MakePose(Vector3<double>{1, 0, 0},
                                    Vector3<double>{-1, 0, 0}),
                make_unique<HalfSpace>()));
  // Confirm conditions of having added two anchored geometries.
  EXPECT_TRUE(geometry_state_.BelongsToSource(anchored_id_1, s_id));
  EXPECT_TRUE(geometry_state_.BelongsToSource(anchored_id_2, s_id));
  // Confirm engine indices are in the expected orders.
  const auto& anchored_geometries = gs_tester_.get_anchored_geometries();
  EXPECT_EQ(anchored_geometries.at(anchored_id_1).get_engine_index(), 0);
  EXPECT_EQ(anchored_geometries.at(anchored_id_2).get_engine_index(), 1);
  const auto& index_to_id_map = gs_tester_.get_anchored_geometry_index_id_map();
  EXPECT_EQ(index_to_id_map.at(0), anchored_id_1);
  EXPECT_EQ(index_to_id_map.at(1), anchored_id_2);
  EXPECT_EQ(geometry_state_.get_num_anchored_geometries(), 2);

  // Performs tested action.
  geometry_state_.RemoveGeometry(s_id, anchored_id_1);

  // Expected results: 1 remaining geometry. Geometry's engine index has moved
  // to zero. NOTE: These expectations are predicated on an underlying engine
  // that is actually shuffling last geometry into the gap (vis-à-vis engine
  // index values). If the engine behavior changes, this test may fail.
  EXPECT_EQ(geometry_state_.get_num_anchored_geometries(), 1);
  EXPECT_EQ(index_to_id_map.size(), 1u);
  EXPECT_EQ(anchored_geometries.at(anchored_id_2).get_engine_index(), 0);
  EXPECT_EQ(index_to_id_map.at(0), anchored_id_2);
}

// Confirms the behavior for requesting geometry poses with a bad geometry
// identifier. The basic behavior is tested implicitly in other tests because
// they rely on them to validate state.
TEST_F(GeometryStateTest, GetPoseForBadGeometryId) {
  EXPECT_ERROR_MESSAGE(
      geometry_state_.GetPoseInFrame(GeometryId::get_new_id()),
      std::logic_error,
      "Referenced geometry \\d+ has not been registered.");
  EXPECT_ERROR_MESSAGE(
      geometry_state_.GetPoseInParent(GeometryId::get_new_id()),
      std::logic_error,
      "Referenced geometry \\d+ has not been registered.");
}

// This tests the source ownership functionality - a function which reports if
// a geometry or frame belongs to the specified source - in the case where the
// source id is invalid. Whether or not the frame/geometry ids are valid, the
// bad source should dominate.
TEST_F(GeometryStateTest, SourceOwnershipInvalidSource) {
  SourceId source_id = SourceId::get_new_id();
  // Invalid frame/geometry ids.
  EXPECT_ERROR_MESSAGE(geometry_state_.BelongsToSource(FrameId::get_new_id(),
                                                       source_id),
                       std::logic_error,
                       "Referenced geometry source \\d+ is not registered.");
  EXPECT_ERROR_MESSAGE(geometry_state_.BelongsToSource(GeometryId::get_new_id(),
                                                       source_id),
                       std::logic_error,
                       "Referenced geometry source \\d+ is not registered.");
  SetUpSingleSourceTree();
  GeometryId anchored_id = geometry_state_.RegisterAnchoredGeometry(
      source_id_,
      make_unique<GeometryInstance>(Isometry3<double>::Identity(),
                                    std::unique_ptr<Shape>(new Sphere(1))));
  // Valid frame/geometry ids.
  EXPECT_ERROR_MESSAGE(geometry_state_.BelongsToSource(frames_[0],
                                                       source_id),
                       std::logic_error,
                       "Referenced geometry source \\d+ is not registered.");
  EXPECT_ERROR_MESSAGE(geometry_state_.BelongsToSource(geometries_[0],
                                                       source_id),
                       std::logic_error,
                       "Referenced geometry source \\d+ is not registered.");
  EXPECT_ERROR_MESSAGE(geometry_state_.BelongsToSource(anchored_id,
                                                       source_id),
                       std::logic_error,
                       "Referenced geometry source \\d+ is not registered.");
}

// This tests the source ownership functionality for frames - a function which
// reports if a frame belongs to the specified source.
TEST_F(GeometryStateTest, SourceOwnershipFrameId) {
  SourceId s_id = SetUpSingleSourceTree();
  // Test for invalid frame.
  EXPECT_ERROR_MESSAGE(geometry_state_.BelongsToSource(FrameId::get_new_id(),
                                                       s_id),
                       std::logic_error,
                       "Referenced frame \\d+ has not been registered.");
  // Test for valid frame.
  EXPECT_TRUE(geometry_state_.BelongsToSource(frames_[0], s_id));
}

// This tests the source ownership functionality for geometry - a function which
// reports if a geometry belongs to the specified source. It examines dynamic
// and anchored geometry.
TEST_F(GeometryStateTest, SourceOwnershipGeometryId) {
  SourceId s_id = SetUpSingleSourceTree();
  GeometryId anchored_id = geometry_state_.RegisterAnchoredGeometry(
      s_id,
      make_unique<GeometryInstance>(
          Isometry3<double>::Identity(),
          std::unique_ptr<Shape>(new Sphere(1))));
  // Test for invalid geometry.
  EXPECT_ERROR_MESSAGE(geometry_state_.BelongsToSource(GeometryId::get_new_id(),
                                                       s_id),
                       std::logic_error,
                       "Referenced geometry \\d+ has not been registered.");
  // Test for valid geometry.
  EXPECT_TRUE(geometry_state_.BelongsToSource(geometries_[0], s_id));
  EXPECT_TRUE(geometry_state_.BelongsToSource(anchored_id, s_id));
}

// This confirms the failure state of calling GeometryState::GetFrameId with a
// bad geometry identifier.
TEST_F(GeometryStateTest, GetFrameIdFromBadId) {
  EXPECT_ERROR_MESSAGE(geometry_state_.GetFrameId(GeometryId::get_new_id()),
                       std::logic_error,
                       "Referenced geometry \\d+ has not been registered.");
}

// This tests that clearing a source eliminates all of its geometry and frames,
// leaving the source registered.
TEST_F(GeometryStateTest, ClearSourceData) {
  EXPECT_ERROR_MESSAGE(geometry_state_.ClearSource(SourceId::get_new_id()),
                       std::logic_error,
                       "Referenced geometry source \\d+ is not registered.");

  SourceId s_id = SetUpSingleSourceTree();
  geometry_state_.ClearSource(s_id);
  EXPECT_TRUE(geometry_state_.source_is_registered(s_id));
  AssertSingleTreeCleared();
}

// Tests the validation of the set of ids provided.
TEST_F(GeometryStateTest, ValidateFrameIdVector) {
  SourceId s_id = SetUpSingleSourceTree();
  FrameIdVector frame_set(s_id, frames_);

  // Case: frame ids are valid.
  EXPECT_NO_THROW(gs_tester_.ValidateFrameIds(frame_set));

  // Case: Set has *extra* frame.
  frame_set.AddFrameId(FrameId::get_new_id());
  EXPECT_ERROR_MESSAGE(gs_tester_.ValidateFrameIds(frame_set),
                       std::logic_error,
                       "Disagreement in expected number of frames \\(\\d+\\)"
                       " and the given number of frames \\(\\d+\\).");

  // Case: Right number, wrong frames.
  FrameIdVector frame_set_2(s_id);
  for (size_t i = 0; i < frames_.size(); ++i) {
    frame_set_2.AddFrameId(FrameId::get_new_id());
  }
  EXPECT_ERROR_MESSAGE(gs_tester_.ValidateFrameIds(frame_set_2),
                       std::logic_error,
                       "Frame id provided in kinematics data \\(\\d+\\) does "
                       "not belong to the source \\(\\d+\\). At least one "
                       "required frame id is also missing.");

  // Case: Too few frames.
  FrameIdVector frame_set_3(s_id);
  for (size_t i = 0; i < frames_.size() - 1; ++i) {
    frame_set_3.AddFrameId(frames_[i]);
  }
  EXPECT_ERROR_MESSAGE(gs_tester_.ValidateFrameIds(frame_set_3),
                       std::logic_error,
                       "Disagreement in expected number of frames \\(\\d+\\)"
                       " and the given number of frames \\(\\d+\\).");
}

// Tests validation of kinematics pose data against ids.
TEST_F(GeometryStateTest, ValidateFramePoses) {
  SourceId s_id = SetUpSingleSourceTree();
  // These tests are only meaningful for *valid* frame_set.
  FrameIdVector frame_set(s_id, frames_);
  vector<Isometry3<double>> pose_source;
  for (size_t i = 0; i < frames_.size(); ++i) {
    pose_source.push_back(Isometry3<double>::Identity());
  }

  // Case: validated.
  FramePoseVector<double> poses(s_id, pose_source);
  EXPECT_NO_THROW(gs_tester_.ValidateFramePoses(frame_set, poses));

  // Case: Too many pose values.
  poses.mutable_vector().push_back(Isometry3<double>::Identity());
  EXPECT_ERROR_MESSAGE(
      gs_tester_.ValidateFramePoses(frame_set, poses),
      std::logic_error,
      "Different number of ids and poses. \\d+ ids and \\d+ poses.");

  // Case: Too few pose values.
  poses.mutable_vector().pop_back();
  poses.mutable_vector().pop_back();
  EXPECT_ERROR_MESSAGE(
      gs_tester_.ValidateFramePoses(frame_set, poses),
      std::logic_error,
      "Different number of ids and poses. \\d+ ids and \\d+ poses.");

  // Case: mis-matched source ids.
  FramePoseVector<double> poses2(SourceId::get_new_id(), pose_source);
  EXPECT_ERROR_MESSAGE(gs_tester_.ValidateFramePoses(frame_set, poses2),
                       std::logic_error,
                       "Error setting poses for given ids; the ids and poses "
                           "belong to different geometry sources \\(\\d+ and "
                           "\\d+, respectively\\).");
}

<<<<<<< HEAD
// Tests validation of kinematics velocities data against ids.
TEST_F(GeometryStateTest, ValidateFrameVelocities) {
  SourceId s_id = SetUpSingleSourceTree();
  // These tests are only meaningful for *valid* frame_set.
  FrameIdVector frame_set(s_id, frames_);
  vector<SpatialVelocity<double>> velocity_source;
  for (size_t i = 0; i < frames_.size(); ++i) {
    velocity_source.emplace_back();
  }

  // Case: validated.
  FrameVelocityVector<double> velocities(s_id, velocity_source);
  EXPECT_NO_THROW(gs_tester_.ValidateFrameVelocities(frame_set,
                                                     velocities));

  // Case: Too many velocity values.
  velocities.mutable_vector().push_back(SpatialVelocity<double>());
  EXPECT_ERROR_MESSAGE(
      gs_tester_.ValidateFrameVelocities(frame_set, velocities),
      std::logic_error,
      "Different number of ids and velocities. \\d+ ids and \\d+ velocities.");

  // Case: Too few pose values.
  velocities.mutable_vector().pop_back();
  velocities.mutable_vector().pop_back();
  EXPECT_ERROR_MESSAGE(
      gs_tester_.ValidateFrameVelocities(frame_set, velocities),
      std::logic_error,
      "Different number of ids and velocities. \\d+ ids and \\d+ velocities.");

  // Case: mis-matched source ids.
  FrameVelocityVector<double> velocities2(SourceId::get_new_id(),
                                          velocity_source);
  EXPECT_ERROR_MESSAGE(
      gs_tester_.ValidateFrameVelocities(frame_set, velocities2),
      std::logic_error,
      "Error setting velocities for given ids; the ids and velocities belong to"
      " different geometry sources \\(\\d+ and \\d+, respectively\\).");
}

=======
>>>>>>> 34f912c7
// Tests the GeometryState::SetFramePoses() method. This doesn't test
// invalid kinematics sets (as that has been tested already). It simply confirms
// that for valid values, the geometries are posed as expected in the world
// frame. This only tests pose (not velocity or acceleration). These tests use
// simple transforms because it isn't validating matrix multiplication, only
// that the right matrix multiplications are performed based on the hierarchy
// of constructs.
TEST_F(GeometryStateTest, SetFramePoses) {
  SourceId s_id = SetUpSingleSourceTree();
  FrameIdVector ids(s_id, frames_);

  // Create a vector of poses (initially set to the identity pose).
  vector<Isometry3<double>> frame_poses;
  for (int i = 0; i < kFrameCount; ++i) {
    frame_poses.push_back(Isometry3<double>::Identity());
  }

  // Case 1: Set all frames to identity poses. The world pose of all the
  // geometry should be that of the geometry in its frame.
  FramePoseVector<double> poses1(s_id, frame_poses);
  gs_tester_.SetFramePoses(ids, poses1);
  const auto& world_poses = gs_tester_.get_geometry_world_poses();
  for (int i = 0; i < kFrameCount * kGeometryCount; ++i) {
    EXPECT_TRUE(CompareMatrices(world_poses[i].matrix().block<3, 4>(0, 0),
                                X_FG_[i].matrix().block<3, 4>(0, 0)));
  }

  // Case 2: Move the two *root* frames 1 unit in the +y direction. The f2 will
  // stay at the identity.
  // The final geometry poses should all be offset by 1 unit in the y.
  Isometry3<double> offset = Isometry3<double>::Identity();
  offset.translation() << 0, 1, 0;
  frame_poses[0] = offset;
  frame_poses[1] = offset;
  FramePoseVector<double> poses2(s_id, frame_poses);
  gs_tester_.SetFramePoses(ids, poses2);
  for (int i = 0; i < kFrameCount * kGeometryCount; ++i) {
    EXPECT_TRUE(
        CompareMatrices(world_poses[i].matrix().block<3, 4>(0, 0),
                        (offset * X_FG_[i].matrix()).block<3, 4>(0, 0)));
  }

  // Case 3: All frames get set to move up one unit. This will leave geometries
  // 0, 1, 2, & 3 moved up 1, and geometries 4 & 5 moved up two.
  frame_poses[2] = offset;
  FramePoseVector<double> poses3(s_id, frame_poses);
  gs_tester_.SetFramePoses(ids, poses3);
  for (int i = 0; i < (kFrameCount - 1) * kGeometryCount; ++i) {
    EXPECT_TRUE(
        CompareMatrices(world_poses[i].matrix().block<3, 4>(0, 0),
                        (offset * X_FG_[i].matrix()).block<3, 4>(0, 0)));
  }
  for (int i = (kFrameCount - 1) * kGeometryCount;
       i < kFrameCount * kGeometryCount; ++i) {
    EXPECT_TRUE(CompareMatrices(
        world_poses[i].matrix().block<3, 4>(0, 0),
        (offset * offset * X_FG_[i].matrix()).block<3, 4>(0, 0)));
  }
}

<<<<<<< HEAD
// Place holder for testing the SetFrameVelocities. It currently has a not-
// implemented exception. When implemented, this will remind the developer to
// test.
TEST_F(GeometryStateTest, SetFrameVelocities) {
  SourceId s_id = SetUpSingleSourceTree();
  FrameIdVector ids(s_id, frames_);
  FrameVelocityVector<double> velocities(s_id);
  for (size_t i = 0; i < frames_.size(); ++i) {
    velocities.mutable_vector().push_back(SpatialVelocity<double>());
  }
  EXPECT_ERROR_MESSAGE(gs_tester_.SetFrameVelocities(ids, velocities),
                       std::runtime_error,
                       "Not implemented");
}

=======
>>>>>>> 34f912c7
}  // namespace
}  // namespace geometry
}  // namespace drake<|MERGE_RESOLUTION|>--- conflicted
+++ resolved
@@ -84,14 +84,11 @@
     state_->SetFramePoses(ids, poses);
   }
 
-<<<<<<< HEAD
   void SetFrameVelocities(const FrameIdVector& ids,
                           const FrameVelocityVector<T>& poses) {
     state_->SetFrameVelocities(ids, poses);
   }
 
-=======
->>>>>>> 34f912c7
   void ValidateFrameIds(const FrameIdVector& ids) const {
     state_->ValidateFrameIds(ids);
   }
@@ -101,14 +98,11 @@
     state_->ValidateFramePoses(ids, poses);
   }
 
-<<<<<<< HEAD
   void ValidateFrameVelocities(const FrameIdVector& ids,
                                const FrameVelocityVector<T>& velocities) const {
     state_->ValidateFrameVelocities(ids, velocities);
   }
 
-=======
->>>>>>> 34f912c7
  private:
   State* state_;
 };
@@ -1138,7 +1132,6 @@
                            "\\d+, respectively\\).");
 }
 
-<<<<<<< HEAD
 // Tests validation of kinematics velocities data against ids.
 TEST_F(GeometryStateTest, ValidateFrameVelocities) {
   SourceId s_id = SetUpSingleSourceTree();
@@ -1179,8 +1172,21 @@
       " different geometry sources \\(\\d+ and \\d+, respectively\\).");
 }
 
-=======
->>>>>>> 34f912c7
+// Place holder for testing the SetFrameVelocities. It currently has a not-
+// implemented exception. When implemented, this will remind the developer to
+// test.
+TEST_F(GeometryStateTest, SetFrameVelocities) {
+  SourceId s_id = SetUpSingleSourceTree();
+  FrameIdVector ids(s_id, frames_);
+  FrameVelocityVector<double> velocities(s_id);
+  for (size_t i = 0; i < frames_.size(); ++i) {
+    velocities.mutable_vector().push_back(SpatialVelocity<double>());
+  }
+  EXPECT_ERROR_MESSAGE(gs_tester_.SetFrameVelocities(ids, velocities),
+                       std::runtime_error,
+                       "Not implemented");
+}
+
 // Tests the GeometryState::SetFramePoses() method. This doesn't test
 // invalid kinematics sets (as that has been tested already). It simply confirms
 // that for valid values, the geometries are posed as expected in the world
@@ -1241,24 +1247,6 @@
   }
 }
 
-<<<<<<< HEAD
-// Place holder for testing the SetFrameVelocities. It currently has a not-
-// implemented exception. When implemented, this will remind the developer to
-// test.
-TEST_F(GeometryStateTest, SetFrameVelocities) {
-  SourceId s_id = SetUpSingleSourceTree();
-  FrameIdVector ids(s_id, frames_);
-  FrameVelocityVector<double> velocities(s_id);
-  for (size_t i = 0; i < frames_.size(); ++i) {
-    velocities.mutable_vector().push_back(SpatialVelocity<double>());
-  }
-  EXPECT_ERROR_MESSAGE(gs_tester_.SetFrameVelocities(ids, velocities),
-                       std::runtime_error,
-                       "Not implemented");
-}
-
-=======
->>>>>>> 34f912c7
 }  // namespace
 }  // namespace geometry
 }  // namespace drake