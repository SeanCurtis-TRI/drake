#include "drake/geometry/geometry_state.h"

#include <memory>
#include <unordered_set>
#include <utility>
#include <vector>

#include <gtest/gtest.h>

#include "drake/common/eigen_matrix_compare.h"
#include "drake/common/eigen_types.h"
#include "drake/geometry/geometry_frame.h"
#include "drake/geometry/geometry_instance.h"
#include "drake/geometry/geometry_world.h"
#include "drake/geometry/internal_frame.h"
#include "drake/geometry/shape_specification.h"
#include "drake/geometry/test/expect_error_message.h"
#include "drake/multibody/multibody_tree/math/spatial_velocity.h"

namespace drake {
namespace geometry {

using std::vector;

// Implementation of friend class that allows me to peek into the geometry state
// to confirm invariants on the state's internal workings as a result of
// operations.

template <class T>
class GeometryStateTester {
  using State = GeometryState<T>;

 public:
  void set_state(State* state) { state_ = state; }

  FrameId get_world_frame() {
    return internal::InternalFrame::get_world_frame_id();
  }

  const std::unordered_map<SourceId, FrameIdSet>& get_source_frame_id_map() {
    return state_->source_frame_id_map_;
  }

  const std::unordered_map<SourceId, FrameIdSet>& get_source_root_frame_map() {
    return state_->source_root_frame_map_;
  }

  const std::unordered_map<FrameId, internal::InternalFrame>& get_frames() {
    return state_->frames_;
  }

  const std::unordered_map<GeometryId, internal::InternalGeometry>&
  get_geometries() {
    return state_->geometries_;
  }

  const std::unordered_map<GeometryId, internal::InternalAnchoredGeometry>&
  get_anchored_geometries() {
    return state_->anchored_geometries_;
  }

  const vector<GeometryId>& get_geometry_index_id_map() {
    return state_->geometry_index_id_map_;
  }

  const vector<GeometryId>& get_anchored_geometry_index_id_map() {
    return state_->anchored_geometry_index_id_map_;
  }

  const vector<Isometry3<T>>& get_geometry_frame_poses() {
    return state_->X_FG_;
  }

  const vector<Isometry3<T>>& get_geometry_world_poses() {
    return state_->X_WG_;
  }

  const vector<Isometry3<T>>& get_frame_parent_poses() {
    return state_->X_PF_;
  }

  void SetFramePoses(const FrameIdVector& ids,
                     const FramePoseVector<T>& poses) {
    state_->SetFramePoses(ids, poses);
  }

  void SetFrameVelocities(const FrameIdVector& ids,
                          const FrameVelocityVector<T>& poses) {
    state_->SetFrameVelocities(ids, poses);
  }

  void ValidateFrameIds(const FrameIdVector& ids) const {
    state_->ValidateFrameIds(ids);
  }

  void ValidateFramePoses(const FrameIdVector& ids,
                          const FramePoseVector<T>& poses) const {
    state_->ValidateFramePoses(ids, poses);
  }

  void ValidateFrameVelocities(const FrameIdVector& ids,
                               const FrameVelocityVector<T>& velocities) const {
    state_->ValidateFrameVelocities(ids, velocities);
  }

 private:
  State* state_;
};

namespace {

using multibody::SpatialVelocity;
using std::make_unique;
using std::move;
using std::unique_ptr;

class GeometryStateTest : public ::testing::Test {
 protected:
  void SetUp() {
    frame_ = make_unique<GeometryFrame>("ref_frame",
                                        Isometry3<double>::Identity());
    instance_pose_.translation() << 10, 20, 30;
    instance_ = make_unique<GeometryInstance>(
        instance_pose_, unique_ptr<Shape>(new Sphere(1.0)));
    gs_tester_.set_state(&geometry_state_);
  }

  // Utility method for adding a source to the state.
  SourceId NewSource(const std::string& name = "") {
    return geometry_state_.RegisterNewSource(name == "" ? kSourceName : name);
  }

  // This method sets up a dummy tree to facilitate testing. It creates a single
  // source with a fixed configuration of frames with a pre-determined number of
  // geometries per frame.
  //
  //  Creates the following tree:
  //                                        s_id
  //                                        ╱  ╲
  //                                       f0   f1
  //                                      ╱ │    ├───┬───┐
  //                                    g0  g1   │   │   │
  //                                             f2  g2  g3
  //                                            ╱ ╲
  //                                           g4 g5
  //
  // Frame configuration
  //  f0 is @ <1, 2, 3>, with a 90-degree rotation around x.
  //  f1 is @ <10, 20, 30>, with a 90-degree rotation around y.
  //  f2 is @ <-10, -20, -30>, with a -90-degree rotation around y.
  // Geometry configuration
  //  gi is at position <i + 1, 0, 0>, with a rotation of iπ/2 radians around
  //    the x-axis.
  // f2's pose is the inverse of f1. As such, for g4 & g5, the pose
  // relative to the parent frame f2 is the same as to the world, e.g.,
  // X_PG = X_WG.
  SourceId SetUpSingleSourceTree() {
    using std::to_string;

    source_id_ = NewSource();

    // Create f0.
    Isometry3<double> pose = Isometry3<double>::Identity();
    pose.translation() << 1, 2, 3;
    pose.linear() << 1, 0, 0, 0, 0, 1, 0, -1, 0;  // 90° around x-axis.
    frames_.push_back(geometry_state_.RegisterFrame(
        source_id_, GeometryFrame("f0", pose)));
    X_WF_.push_back(pose);
    X_PF_.push_back(pose);

    // Create f1.
    pose.translation() << 10, 20, 30;
    pose.linear() << 0, 0, -1, 0, 1, 0, 1, 0, 0;  // 90° around y-axis.
    frames_.push_back(geometry_state_.RegisterFrame(
        source_id_, GeometryFrame("f1", pose)));
    X_WF_.push_back(pose);
    X_PF_.push_back(pose);

    // Create f2.
    pose.translation() << -10, -20, -30;
    pose.linear() << 0, 0, 1, 0, 1, 0, -1, 0, 0;  // -90° around y-axis.
    frames_.push_back(geometry_state_.RegisterFrame(
        source_id_, frames_[1], GeometryFrame("f2", pose)));
    X_WF_.push_back(X_WF_[1] * pose);
    X_PF_.push_back(pose);

    // Add geometries to each frame.
    const Vector3<double> x_axis(1, 0, 0);
    geometries_.resize(kFrameCount * kGeometryCount);
    int g_count = 0;
    for (auto frame_id : frames_) {
      for (int i = 0; i < kGeometryCount; ++i) {
        pose.translation() << g_count + 1, 0, 0;
        pose.linear() =
            AngleAxis<double>(g_count * M_PI / 2.0, x_axis).matrix();
        geometries_[g_count] = geometry_state_.RegisterGeometry(
            source_id_, frame_id,
            make_unique<GeometryInstance>(
                pose, std::unique_ptr<Shape>(new Sphere(1))));
        X_FG_.push_back(pose);
        ++g_count;
      }
    }
    return source_id_;
  }

  // Reports characteristics of the dummy tree.
  int single_tree_frame_count() const { return kFrameCount; }
  int single_tree_geometry_count() const {
    return kFrameCount * kGeometryCount;
  }

  // This method confirms that the stored dummy identifiers don't map to any
  // registered source identifier. This should only be invoked for scenarios
  // where there is *only* the single source.
  void AssertSingleTreeCleared() {
    // Confirms frames have been cleared.
    for (int f = 0; f < kFrameCount; ++f) {
      EXPECT_ERROR_MESSAGE(geometry_state_.BelongsToSource(frames_[f],
                                                           source_id_),
                           std::logic_error,
                           "Referenced frame \\d+ has not been registered.");
    }
    // Confirms geometries have been cleared.
    for (int g = 0; g < kFrameCount * kGeometryCount; ++g) {
      EXPECT_ERROR_MESSAGE(geometry_state_.BelongsToSource(geometries_[g],
                                                           source_id_),
                           std::logic_error,
                           "Referenced geometry \\d+ has not been registered.");
    }
    EXPECT_EQ(gs_tester_.get_source_frame_id_map().at(source_id_).size(), 0);
    EXPECT_EQ(gs_tester_.get_source_frame_id_map().size(), 1);
    EXPECT_EQ(gs_tester_.get_source_root_frame_map().at(source_id_).size(), 0);
    EXPECT_EQ(gs_tester_.get_source_root_frame_map().size(), 1);
    EXPECT_EQ(gs_tester_.get_frames().size(), 0);
    EXPECT_EQ(gs_tester_.get_geometries().size(), 0);
    EXPECT_EQ(gs_tester_.get_geometry_frame_poses().size(), 0);
    EXPECT_EQ(gs_tester_.get_frame_parent_poses().size(), 0);
    EXPECT_EQ(gs_tester_.get_geometry_world_poses().size(), 0);
  }

  // Utility function for facilitating tests; confirms that the identified
  // frame doesn't belong to the identified source. This explicitly tests the
  // underlying state data structures.
  void ExpectSourceDoesNotHaveFrame(SourceId source_id, FrameId frame_id) {
    // Frame is not in the source-to-set-of-frame-ids mapping.
    EXPECT_EQ(gs_tester_.get_source_frame_id_map().at(source_id).find(frame_id),
              gs_tester_.get_source_frame_id_map().at(source_id).end());
    // Frame is not in the source-to-set-of-root-ids mapping.
    EXPECT_EQ(
        gs_tester_.get_source_root_frame_map().at(source_id).find(frame_id),
        gs_tester_.get_source_root_frame_map().at(source_id).end());
    // Frame not in frames
    EXPECT_EQ(gs_tester_.get_frames().find(frame_id),
              gs_tester_.get_frames().end());
  }

  // Members owned by the test class.
  unique_ptr<GeometryFrame> frame_;
  unique_ptr<GeometryInstance> instance_;
  Isometry3<double> instance_pose_{Isometry3<double>::Identity()};
  GeometryState<double> geometry_state_;
  GeometryStateTester<double> gs_tester_;

  // Values for setting up and testing the dummy tree.
  enum Counts {
    kFrameCount = 3,
    kGeometryCount = 2    // Geometries *per frame*.
  };
  // The frame ids created in the dummy tree instantiation.
  vector<FrameId> frames_;
  // The geometry ids created in the dummy tree instantiation.
  vector<GeometryId> geometries_;
  // The id of the single-source tree.
  SourceId source_id_;

  // The poses of the frames in the world frame.
  vector<Isometry3<double>> X_WF_;
  // The poses of the frames in the parent's frame.
  vector<Isometry3<double>> X_PF_;
  // The poses of the geometries in the parent frame.
  vector<Isometry3<double>> X_FG_;
  // The default source name.
  const std::string kSourceName{"default_source"};
};

// Confirms that a new GeometryState has no data.
TEST_F(GeometryStateTest, Constructor) {
  EXPECT_EQ(geometry_state_.get_num_sources(), 0);
  EXPECT_EQ(geometry_state_.get_num_frames(), 0);
  EXPECT_EQ(geometry_state_.get_num_geometries(), 0);
}

// Confirms semantics of user-specified source name.
//    - The source name is stored and retrievable,
//    - duplicate names are detected and considered errors, and
//    - unrecognized source ids do not produce names.
TEST_F(GeometryStateTest, SourceRegistrationWithNames) {
  using std::to_string;

  // Case: Successful registration of unique source id and name.
  SourceId s_id;
  std::string name = "Unique";
  EXPECT_NO_THROW((s_id = geometry_state_.RegisterNewSource(name)));
  EXPECT_TRUE(geometry_state_.source_is_registered(s_id));
  EXPECT_EQ(geometry_state_.get_source_name(s_id), name);

  // Case: User-specified name duplicates previously registered name.
  EXPECT_ERROR_MESSAGE(
      geometry_state_.RegisterNewSource(name),
      std::logic_error,
      "Registering new source with duplicate name: Unique.");

  // Case: query with invalid source id.
  EXPECT_ERROR_MESSAGE(geometry_state_.get_source_name(SourceId::get_new_id()),
                       std::logic_error,
                       "Querying source name for an invalid source id: \\d+.");
}

// Tests the geometry statistics values. It uses the single-source tree to
// create a state with interesting metrics. Also confirms the "is registered"
// -ness of known valid sources and known invalid sources.
TEST_F(GeometryStateTest, GeometryStatistics) {
  SourceId dummy_source = SetUpSingleSourceTree();
  EXPECT_TRUE(geometry_state_.source_is_registered(dummy_source));
  EXPECT_EQ(geometry_state_.get_num_sources(), 1);
  EXPECT_EQ(geometry_state_.get_num_frames(), single_tree_frame_count());
  EXPECT_EQ(geometry_state_.get_num_geometries(), single_tree_geometry_count());
  SourceId false_id = SourceId::get_new_id();
  EXPECT_FALSE(geometry_state_.source_is_registered(false_id));
}

// Confirms that the actions of initializing the single-source tree leave the
// geometry state in the expected configuration.
TEST_F(GeometryStateTest, ValidateSingleSourceTree) {
  SourceId s_id = SetUpSingleSourceTree();

  // The source has *direct* access to all registered frames.
  {
    const auto& s_f_id_map = gs_tester_.get_source_frame_id_map();
    EXPECT_EQ(s_f_id_map.size(), 1);
    EXPECT_NE(s_f_id_map.find(s_id), s_f_id_map.end());
    const auto &f_id_set = s_f_id_map.at(s_id);
    for (int f = 0; f < kFrameCount; ++f) {
      EXPECT_NE(f_id_set.find(frames_[f]), f_id_set.end());
    }
  }

  // The root map *only* includes the root frames. Frames 0 & 1 *should* be
  // included; frame 2 should *not*.
  {
    const auto& s_root_map = gs_tester_.get_source_root_frame_map();
    EXPECT_EQ(s_root_map.size(), 1);
    EXPECT_NE(s_root_map.find(s_id), s_root_map.end());
    const auto &root_id_set = s_root_map.at(s_id);
    EXPECT_NE(root_id_set.find(frames_[0]), root_id_set.end());
    EXPECT_NE(root_id_set.find(frames_[1]), root_id_set.end());
    EXPECT_EQ(root_id_set.find(frames_[2]), root_id_set.end());
  }

  // The internal frames are what and where they should be.
  {
    using std::to_string;
    const auto& internal_frames = gs_tester_.get_frames();
    EXPECT_EQ(internal_frames.size(), kFrameCount);
    auto test_frame = [internal_frames, this, s_id](int i, FrameId parent_id,
                                                    int num_child_frames) {
      const auto& frame = internal_frames.at(frames_[i]);
      EXPECT_EQ(frame.get_source_id(), s_id);
      EXPECT_EQ(frame.get_id(), frames_[i]);
      EXPECT_EQ(frame.get_name(), "f" + to_string(i));
      EXPECT_EQ(frame.get_frame_group(), 0);  // Defaults to zero.
      EXPECT_EQ(frame.get_pose_index(), i);   // ith frame added.
      EXPECT_EQ(frame.get_parent_frame_id(), parent_id);
      EXPECT_EQ(frame.get_child_frames().size(), num_child_frames);
      const auto& child_geometries = frame.get_child_geometries();
      EXPECT_EQ(child_geometries.size(), 2);
      EXPECT_NE(child_geometries.find(geometries_[i * 2]),
                                      child_geometries.end());
      EXPECT_NE(child_geometries.find(geometries_[i * 2 + 1]),
                                      child_geometries.end());
      const auto& frame_in_parent = gs_tester_.get_frame_parent_poses();
      EXPECT_TRUE(
          CompareMatrices(frame_in_parent[frame.get_pose_index()].matrix(),
                          X_PF_[i].matrix()));
    };
    test_frame(0, gs_tester_.get_world_frame(), 0);
    test_frame(1, gs_tester_.get_world_frame(), 1);
    test_frame(2, frames_[1], 0);
  }

  // The internal geometries are what and where they should be.
  {
    const auto& internal_geometries = gs_tester_.get_geometries();
    EXPECT_EQ(internal_geometries.size(), kFrameCount * kGeometryCount);
    for (int i = 0; i < kFrameCount * kGeometryCount; ++i) {
      const auto& geometry = internal_geometries.at(geometries_[i]);
      EXPECT_EQ(geometry.get_frame_id(), frames_[i / kGeometryCount]);
      EXPECT_EQ(geometry.get_id(), geometries_[i]);
      EXPECT_EQ(geometry.get_child_geometry_ids().size(), 0);
      EXPECT_FALSE(geometry.get_parent_id());
      // TODO(SeanCurtis-TRI): Update this when names are being used.
      EXPECT_EQ(geometry.get_name(), "no_name");
      EXPECT_EQ(geometry.get_engine_index(), i);
      EXPECT_EQ(geometry.get_child_geometry_ids().size(), 0);
      EXPECT_FALSE(geometry.get_parent_id());

      // Note: There are no geometries parented to other geometries. The results
      // of GetPoseInFrame() and GetPoseInParent() must be the identical (as
      // the documentation for GeometryState::GetPoseInParent() indicates).
      EXPECT_TRUE(CompareMatrices(
          geometry_state_.GetPoseInFrame(geometry.get_id()).matrix(),
          X_FG_[i].matrix()));
      EXPECT_TRUE(CompareMatrices(
          geometry_state_.GetPoseInParent(geometry.get_id()).matrix(),
          X_FG_[i].matrix()));

      EXPECT_EQ(
          gs_tester_.get_geometry_index_id_map()[geometry.get_engine_index()],
          geometry.get_id());
    }
  }
  EXPECT_EQ(gs_tester_.get_geometry_frame_poses().size(),
            kFrameCount * kGeometryCount);
  EXPECT_EQ(gs_tester_.get_geometry_world_poses().size(),
            kFrameCount * kGeometryCount);
  EXPECT_EQ(gs_tester_.get_frame_parent_poses().size(), kFrameCount);
}

// Tests that an attempt to add a frame to an invalid source throws an exception
// with meaningful message.
TEST_F(GeometryStateTest, AddFrameToInvalidSource) {
  SourceId s_id = SourceId::get_new_id();  // This is not a registered source.
  ASSERT_ERROR_MESSAGE(geometry_state_.RegisterFrame(s_id, *frame_.get()),
                       std::logic_error,
                       "Referenced geometry source \\d+ is not registered.");
}

// Tests that a frame added to a valid source appears in the source's frames.
TEST_F(GeometryStateTest, AddFirstFrameToValidSource) {
  SourceId s_id = NewSource();
  FrameId fid = geometry_state_.RegisterFrame(s_id, *frame_.get());
  EXPECT_TRUE(geometry_state_.BelongsToSource(fid, s_id));
  const auto &frame_set = geometry_state_.GetFramesForSource(s_id);
  EXPECT_NE(frame_set.find(fid), frame_set.end());
  EXPECT_EQ(frame_set.size(), 1);
  // The frame *is* a root frame; so both sets should be the same size.
  EXPECT_EQ(gs_tester_.get_source_frame_id_map().at(s_id).size(),
            gs_tester_.get_source_root_frame_map().at(s_id).size());
}

// Tests that a frame added to a valid source which already has frames is
// correctly appended.
TEST_F(GeometryStateTest, AddFrameToSourceWithFrames) {
  SourceId s_id = SetUpSingleSourceTree();
  FrameId fid = geometry_state_.RegisterFrame(s_id, *frame_);
  EXPECT_TRUE(geometry_state_.BelongsToSource(fid, s_id));
  const auto &frame_set = geometry_state_.GetFramesForSource(s_id);
  EXPECT_NE(frame_set.find(fid), frame_set.end());
  EXPECT_EQ(frame_set.size(), kFrameCount + 1);
  // The added frame *is* a root frame. The single-source tree has *one*
  // non-root frame. This "off-by-one" property should be preserved.
  EXPECT_EQ(gs_tester_.get_source_frame_id_map().at(s_id).size() - 1,
            gs_tester_.get_source_root_frame_map().at(s_id).size());
}

// Tests that a frame added to a new source doesn't modify previously existing
// sources.
TEST_F(GeometryStateTest, AddFrameToNewSourceWithFrames) {
  SourceId s_id = SetUpSingleSourceTree();
  SourceId new_s_id = geometry_state_.RegisterNewSource("new_source");
  FrameId fid = geometry_state_.RegisterFrame(new_s_id, *frame_.get());
  // Confirm addition.
  EXPECT_TRUE(geometry_state_.BelongsToSource(fid, new_s_id));
  {
    const auto &frame_set = geometry_state_.GetFramesForSource(new_s_id);
    EXPECT_NE(frame_set.find(fid), frame_set.end());
    EXPECT_EQ(frame_set.size(), 1);
  }
  // Confirm original source is unchanged.
  {
    const auto &frame_set = geometry_state_.GetFramesForSource(s_id);
    EXPECT_EQ(frame_set.find(fid), frame_set.end());
    EXPECT_EQ(frame_set.size(), kFrameCount);
  }
}

// Tests the functionality of adding a frame to another frame.
TEST_F(GeometryStateTest, AddFrameOnFrame) {
  SourceId s_id = SetUpSingleSourceTree();
  FrameId fid = geometry_state_.RegisterFrame(s_id, frames_[0], *frame_);
  EXPECT_EQ(geometry_state_.get_num_frames(), kFrameCount + 1);
  EXPECT_TRUE(geometry_state_.BelongsToSource(fid, s_id));

  // Test parent-child relationship wiring.
  //  Difference between total and root frames. I now have *two* non-root
  // frames.
  EXPECT_EQ(gs_tester_.get_source_frame_id_map().at(s_id).size() - 2,
            gs_tester_.get_source_root_frame_map().at(s_id).size());
  //  Frame for this id has frame_[0] as parent.
  const auto& frame = gs_tester_.get_frames().at(fid);
  EXPECT_TRUE(frame.has_parent(frames_[0]));
  //  Parent frame has this as child.
  const auto& parent = gs_tester_.get_frames().at(frames_[0]);
  EXPECT_TRUE(parent.has_child(fid));
}

// Tests the valid removal of an existing frame (and its attached geometry).
TEST_F(GeometryStateTest, RemoveFrame) {
  SourceId s_id = SetUpSingleSourceTree();
  EXPECT_EQ(geometry_state_.get_num_frames(), kFrameCount);
  EXPECT_EQ(geometry_state_.get_num_geometries(), kFrameCount * kGeometryCount);

  geometry_state_.RemoveFrame(s_id, frames_[0]);

  EXPECT_EQ(geometry_state_.get_num_frames(), kFrameCount - 1);
  EXPECT_EQ(geometry_state_.get_num_geometries(),
            (kFrameCount -1)* kGeometryCount);
  ExpectSourceDoesNotHaveFrame(s_id, frames_[0]);
  EXPECT_EQ(gs_tester_.get_frame_parent_poses().size(), frames_.size() - 1);
}

// Tests the frame iterator, confirming that it iterates through all frames.
TEST_F(GeometryStateTest, FrameIdRange) {
  SetUpSingleSourceTree();
  std::unordered_set<FrameId> all_frames(frames_.begin(), frames_.end());
  for (FrameId id : geometry_state_.get_frame_ids()) {
    // This should remove exactly one element.
    EXPECT_EQ(all_frames.erase(id), 1);
  }
  // There shouldn't be any left over.
  EXPECT_EQ(all_frames.size(), 0);
}

// Tests the removal of a frame that has other frames hanging on it.
TEST_F(GeometryStateTest, RemoveFrameTree) {
  SourceId s_id = SetUpSingleSourceTree();
  FrameId fid = geometry_state_.RegisterFrame(s_id, frames_[0], *frame_);
  EXPECT_EQ(gs_tester_.get_frame_parent_poses().size(), frames_.size() + 1);
  EXPECT_EQ(geometry_state_.get_num_frames(), kFrameCount + 1);

  geometry_state_.RemoveFrame(s_id, frames_[0]);

  EXPECT_EQ(geometry_state_.get_num_frames(), kFrameCount - 1);
  ExpectSourceDoesNotHaveFrame(s_id, frames_[0]);
  ExpectSourceDoesNotHaveFrame(s_id, fid);
  // We've deleted a newly added frame and a default frame, the total number of
  // frame poses should be original - 1.
  EXPECT_EQ(gs_tester_.get_frame_parent_poses().size(), frames_.size() - 1);
}

// Tests the removal of a frame whose parent is *not* the world frame.
TEST_F(GeometryStateTest, RemoveFrameLeaf) {
  SourceId s_id = SetUpSingleSourceTree();
  FrameId fid = geometry_state_.RegisterFrame(s_id, frames_[0], *frame_.get());
  EXPECT_EQ(geometry_state_.get_num_frames(), kFrameCount + 1);
  EXPECT_TRUE(gs_tester_.get_frames().at(frames_[0]).has_child(fid));
  EXPECT_EQ(gs_tester_.get_frame_parent_poses().size(), frames_.size() + 1);

  geometry_state_.RemoveFrame(s_id, fid);

  EXPECT_EQ(geometry_state_.get_num_frames(), kFrameCount);
  ExpectSourceDoesNotHaveFrame(s_id, fid);
  EXPECT_FALSE(gs_tester_.get_frames().at(frames_[0]).has_child(fid));
  // We deleted the frame we just added. We should be back to the original
  // number of frame poses.
  EXPECT_EQ(gs_tester_.get_frame_parent_poses().size(), frames_.size());
}

// Tests the response to invalid invocations of RemoveFrame.
TEST_F(GeometryStateTest, RemoveFrameInvalid) {
  SourceId s_id = SetUpSingleSourceTree();

  // Case: Valid source, invalid frame.
  EXPECT_ERROR_MESSAGE(geometry_state_.RemoveFrame(s_id, FrameId::get_new_id()),
                       std::logic_error,
                       "Referenced frame \\d+ has not been registered.");

  // Case: Invalid source, valid frame.
  EXPECT_ERROR_MESSAGE(
      geometry_state_.RemoveFrame(SourceId::get_new_id(), frames_[0]),
      std::logic_error,
      "Referenced geometry source \\d+ is not registered.");

  // Case: Valid source and frame, but frame does _not_ belong to source.
  SourceId s_id2 = geometry_state_.RegisterNewSource("new_source");
  FrameId frame_id = geometry_state_.RegisterFrame(s_id2, *frame_.get());
  EXPECT_EQ(geometry_state_.get_num_frames(), kFrameCount + 1);
  EXPECT_ERROR_MESSAGE(
      geometry_state_.RemoveFrame(s_id, frame_id),
      std::logic_error,
      "Trying to remove frame \\d+ from source \\d+.+the frame doesn't "
      "belong.+");
}

// Tests registration of geometry on valid source and frame. This relies on the
// correctness of GeometryState::BelongsToSource(GeometryId, SourceId) and
// GeometryState::GetFrameId(GeometryId) and, therefore, implicitly tests them.
TEST_F(GeometryStateTest, RegisterGeometryGoodSource) {
  SourceId s_id = NewSource();
  FrameId f_id = geometry_state_.RegisterFrame(s_id, *frame_);
  GeometryId g_id = geometry_state_.RegisterGeometry(s_id, f_id,
                                                     move(instance_));
  EXPECT_EQ(geometry_state_.GetFrameId(g_id), f_id);
  EXPECT_TRUE(geometry_state_.BelongsToSource(g_id, s_id));
  Isometry3<double> X_FG = geometry_state_.GetPoseInFrame(g_id);
  CompareMatrices(X_FG.matrix(), instance_pose_.matrix());

  EXPECT_TRUE(gs_tester_.get_frames().at(f_id).has_child(g_id));
  const auto& geometry = gs_tester_.get_geometries().at(g_id);
  EXPECT_TRUE(geometry.is_child_of_frame(f_id));
  EXPECT_FALSE(geometry.get_parent_id());
}

// Tests registration of geometry on invalid source.
TEST_F(GeometryStateTest, RegisterGeometryMissingSource) {
  SourceId s_id = SourceId::get_new_id();
  FrameId f_id = FrameId::get_new_id();
  EXPECT_ERROR_MESSAGE(geometry_state_.RegisterGeometry(s_id, f_id,
                                                        move(instance_)),
                       std::logic_error,
                       "Referenced geometry source \\d+ is not registered.");
}

// Tests registration of geometry on valid source and non-existant frame.
TEST_F(GeometryStateTest, RegisterGeometryMissingFrame) {
  SourceId s_id = NewSource();

  FrameId f_id = FrameId::get_new_id();
  EXPECT_ERROR_MESSAGE(geometry_state_.RegisterGeometry(s_id, f_id,
                                                        move(instance_)),
                       std::logic_error,
                       "Referenced frame \\d+ for source \\d+\\,"
                           " but the frame doesn't belong to the source.");
}

// Tests error resulting from passing a null GeometryInstance.
TEST_F(GeometryStateTest, RegisterNullGeometry) {
  SourceId s_id = NewSource();
  FrameId f_id = geometry_state_.RegisterFrame(s_id, *frame_);
  unique_ptr<GeometryInstance> null_geometry;
  EXPECT_ERROR_MESSAGE(
      geometry_state_.RegisterGeometry(s_id, f_id, move(null_geometry)),
      std::logic_error,
      "Registering null geometry to frame \\d+, on source \\d+.");
}

// Tests the logic for hanging a geometry on another geometry. This confirms
// topology and pose values.
TEST_F(GeometryStateTest, RegisterGeometryonValidGeometry) {
  SourceId s_id = SetUpSingleSourceTree();
  const double x = 3;
  const double y = 2;
  const double z = 1;
  Isometry3<double> pose = Isometry3<double>::Identity();
  pose.translation() << x, y, z;
  const int parent_index = 0;
  const GeometryId parent_id = geometries_[parent_index];
  const FrameId frame_id = geometry_state_.GetFrameId(parent_id);
  auto instance =
      make_unique<GeometryInstance>(pose, unique_ptr<Shape>(new Sphere(1)));
  GeometryId g_id =
      geometry_state_.RegisterGeometryWithParent(s_id,
                                                 parent_id,
                                                 move(instance));

  // This relies on the gᵗʰ geometry having position [ g+1 0 0 ]ᵀ. The parent
  // geometry is at [parent_index + 1, 0, 0] and this is at [3, 2, 1]. They
  // simply sum up. The parent has *no* rotation so the resultant transform is
  // simply the sum of the translation vectors.
  Isometry3<double> expected_pose_in_frame = Isometry3<double>::Identity();
  expected_pose_in_frame.translation() << (parent_index + 1) + x, y, z;
  EXPECT_EQ(frame_id, geometry_state_.GetFrameId(g_id));

  Isometry3<double> X_FG = geometry_state_.GetPoseInFrame(g_id);
  EXPECT_TRUE(CompareMatrices(X_FG.matrix(), expected_pose_in_frame.matrix(),
                  1e-14, MatrixCompareType::absolute));
  Isometry3<double> X_PG = geometry_state_.GetPoseInParent(g_id);
  EXPECT_TRUE(CompareMatrices(X_PG.matrix(), pose.matrix(),
                  1e-14, MatrixCompareType::absolute));

  EXPECT_TRUE(gs_tester_.get_frames().at(frame_id).has_child(g_id));
  const auto& geometry = gs_tester_.get_geometries().at(g_id);
  EXPECT_EQ(geometry.get_frame_id(), frame_id);
  EXPECT_TRUE(geometry.is_child_of_geometry(parent_id));
  EXPECT_TRUE(gs_tester_.get_geometries().at(parent_id).has_child(g_id));
}

// Tests the response to the erroneous action of trying to hang a new geometry
// on a non-existant geometry id.
TEST_F(GeometryStateTest, RegisterGeometryonInvalidGeometry) {
  SourceId s_id = SetUpSingleSourceTree();
  Isometry3<double> pose = Isometry3<double>::Identity();
  auto instance =
      make_unique<GeometryInstance>(pose, unique_ptr<Shape>(new Sphere(1)));
  GeometryId junk_id = GeometryId::get_new_id();
  EXPECT_ERROR_MESSAGE(
      geometry_state_.RegisterGeometryWithParent(s_id, junk_id, move(instance)),
      std::logic_error,
      "Referenced geometry \\d+ has not been registered.");
}

// Tests the response to passing a null pointer as a GeometryInstance.
TEST_F(GeometryStateTest, RegisterNullGeometryonGeometry) {
  SourceId s_id = SetUpSingleSourceTree();
  unique_ptr<GeometryInstance> instance;
  EXPECT_ERROR_MESSAGE(
      geometry_state_.RegisterGeometryWithParent(s_id, geometries_[0],
                                                 move(instance)),
      std::logic_error,
      "Registering null geometry to geometry \\d+, on source \\d+.");
}

// Tests the RemoveGeometry functionality.
TEST_F(GeometryStateTest, RemoveGeometry) {
  SourceId s_id = SetUpSingleSourceTree();
  // The geometry to remove, its parent frame, and its engine index.
  GeometryId g_id = geometries_[0];
  FrameId f_id = frames_[0];
  auto engine_index = gs_tester_.get_geometries().at(g_id).get_engine_index();
  // Confirm that the first geometry belongs to the first frame.
  ASSERT_EQ(geometry_state_.GetFrameId(g_id), f_id);
  EXPECT_EQ(geometry_state_.get_num_geometries(), kFrameCount * kGeometryCount);
  EXPECT_TRUE(CompareMatrices(
      gs_tester_.get_geometry_frame_poses().at(engine_index).matrix(),
      X_FG_[0].matrix()));

  geometry_state_.RemoveGeometry(s_id, g_id);

  EXPECT_EQ(geometry_state_.get_num_geometries(),
            kFrameCount * kGeometryCount - 1);
  EXPECT_EQ(gs_tester_.get_geometry_world_poses().size(),
            geometries_.size() - 1);
  EXPECT_EQ(gs_tester_.get_geometry_frame_poses().size(),
            geometries_.size() - 1);

  EXPECT_FALSE(gs_tester_.get_frames().at(f_id).has_child(g_id));
  EXPECT_EQ(gs_tester_.get_geometries().find(g_id),
            gs_tester_.get_geometries().end());

  // Based on the logic of the geometry engine stub, the last geometry id should
  // now be the first. Also, values that are keyed on the engine index should
  // also have moved, e.g., X_FG_.
  GeometryId last_geometry_id = geometries_[geometries_.size() - 1];
  const auto& last_geometry =
      gs_tester_.get_geometries().at(last_geometry_id);
  EXPECT_EQ(last_geometry.get_engine_index(), 0);
  EXPECT_EQ(gs_tester_.get_geometry_index_id_map()[0], last_geometry_id);

  // The pose in *frame* should also have moved.
  EXPECT_TRUE(CompareMatrices(
      gs_tester_.get_geometry_frame_poses().at(engine_index).matrix(),
      X_FG_.back().matrix()));
}

// Tests the RemoveGeometry functionality in which the geometry removed has
// geometry children.
TEST_F(GeometryStateTest, RemoveGeometryTree) {
  SourceId s_id = SetUpSingleSourceTree();
  // The geometry to remove, its parent frame, and its engine index.
  GeometryId root_id = geometries_[0];
  FrameId f_id = frames_[0];
  auto engine_index =
      gs_tester_.get_geometries().at(root_id).get_engine_index();
  // Confirm that the first geometry belongs to the first frame.
  ASSERT_EQ(geometry_state_.GetFrameId(root_id), f_id);
  // Hang geometry from the first geometry.
  GeometryId g_id = geometry_state_.RegisterGeometryWithParent(
      s_id, root_id,
      make_unique<GeometryInstance>(Isometry3<double>::Identity(),
                                    unique_ptr<Shape>(new Sphere(1))));
  EXPECT_EQ(geometry_state_.get_num_geometries(),
            kFrameCount * kGeometryCount + 1);
  EXPECT_EQ(geometry_state_.GetFrameId(g_id), f_id);
  EXPECT_EQ(gs_tester_.get_geometries().at(g_id).get_engine_index(),
            geometries_.size());

  geometry_state_.RemoveGeometry(s_id, root_id);
  EXPECT_EQ(geometry_state_.get_num_geometries(),
            kFrameCount * kGeometryCount - 1);
  EXPECT_EQ(gs_tester_.get_geometry_world_poses().size(),
            geometries_.size() - 1);
  EXPECT_EQ(gs_tester_.get_geometry_frame_poses().size(),
            geometries_.size() - 1);

  const auto& frame = gs_tester_.get_frames().at(f_id);
  EXPECT_FALSE(frame.has_child(root_id));
  EXPECT_FALSE(frame.has_child(g_id));
  EXPECT_EQ(gs_tester_.get_geometries().find(root_id),
            gs_tester_.get_geometries().end());
  EXPECT_EQ(gs_tester_.get_geometries().find(g_id),
            gs_tester_.get_geometries().end());

  // The place-holder geometry engine moves geometries around to maintain a
  // compact distribution of engine indices. It moves the last geometry into the
  // newly cleared slot. GeometryState's RemoveGeometry algorithm does a bottom-
  // up recursive removal. So, the leaf and then the parent gets deleted. In
  // this case, the leaf (as the most recently added geometry) already has the
  // largest engine index (it is last) and simply gets truncated. The parent
  // however, has engine index 0. So, when it is removed, the current last
  // geometry is moved into its slot -- that would be the last geometry added
  // in SetUpSingleSourceTree(). So, check for correct engine index rewiring
  // and correct X_FG_ value.
  GeometryId last_geometry_id = geometries_[geometries_.size() - 1];
  const auto& last_geometry =
      gs_tester_.get_geometries().at(last_geometry_id);
  EXPECT_EQ(last_geometry.get_engine_index(), 0);
  EXPECT_EQ(gs_tester_.get_geometry_index_id_map()[0], last_geometry_id);
  EXPECT_TRUE(CompareMatrices(
      gs_tester_.get_geometry_frame_poses().at(engine_index).matrix(),
      X_FG_.back().matrix()));
}

// Tests the RemoveGeometry functionality in which the geometry is a child of
// another geometry.
TEST_F(GeometryStateTest, RemoveChildLeaf) {
  SourceId s_id = SetUpSingleSourceTree();
  // The geometry parent and frame to which it belongs.
  GeometryId parent_id = geometries_[0];
  FrameId frame_id = frames_[0];
  // Confirm that the first geometry belongs to the first frame.
  ASSERT_EQ(geometry_state_.GetFrameId(parent_id), frame_id);
  // Hang geometry from the first geometry.
  GeometryId g_id = geometry_state_.RegisterGeometryWithParent(
      s_id, parent_id,
      make_unique<GeometryInstance>(Isometry3<double>::Identity(),
                                    unique_ptr<Shape>(new Sphere(1))));
  EXPECT_EQ(geometry_state_.get_num_geometries(),
            kFrameCount * kGeometryCount + 1);
  EXPECT_EQ(geometry_state_.GetFrameId(g_id), frame_id);

  geometry_state_.RemoveGeometry(s_id, g_id);

  EXPECT_EQ(geometry_state_.get_num_geometries(),
            kFrameCount * kGeometryCount);
  EXPECT_EQ(gs_tester_.get_geometry_world_poses().size(), geometries_.size());
  EXPECT_EQ(gs_tester_.get_geometry_frame_poses().size(), geometries_.size());
  EXPECT_EQ(geometry_state_.GetFrameId(parent_id), frame_id);

  EXPECT_FALSE(gs_tester_.get_frames().at(frame_id).has_child(g_id));
  EXPECT_TRUE(gs_tester_.get_frames().at(frame_id).has_child(parent_id));
  EXPECT_FALSE(gs_tester_.get_geometries().at(parent_id).has_child(g_id));

  // The geometry we deleted is the *last*; the engine indices of all other
  // geometries should be unchanged.
  for (size_t i = 0; i < geometries_.size(); ++i) {
    EXPECT_EQ(gs_tester_.get_geometry_index_id_map().at(i),
              geometries_[i]);
  }
}

// Tests the response to invalid use of RemoveGeometry.
TEST_F(GeometryStateTest, RemoveGeometryInvalid) {
  SourceId s_id = SetUpSingleSourceTree();

  // Case: Invalid source id, valid geometry id.
  EXPECT_ERROR_MESSAGE(
      geometry_state_.RemoveGeometry(SourceId::get_new_id(),
                                     geometries_[0]),
      std::logic_error,
      "Referenced geometry source \\d+ is not registered.");

  // Case: Invalid geometry id, valid source id.
  EXPECT_ERROR_MESSAGE(
      geometry_state_.RemoveGeometry(s_id, GeometryId::get_new_id()),
      std::logic_error,
      "Referenced geometry \\d+ has not been registered.");

  // Case: Valid geometry and source, but geometry belongs to different source.
  SourceId s_id2 = geometry_state_.RegisterNewSource("new_source");
  FrameId frame_id = geometry_state_.RegisterFrame(s_id2, *frame_);
  EXPECT_EQ(geometry_state_.get_num_frames(), kFrameCount + 1);
  GeometryId g_id = geometry_state_.RegisterGeometry(
      s_id2, frame_id,
      make_unique<GeometryInstance>(Isometry3<double>::Identity(),
                                    unique_ptr<Shape>(new Sphere(1))));
  EXPECT_EQ(geometry_state_.get_num_geometries(),
            kFrameCount * kGeometryCount + 1);
  EXPECT_ERROR_MESSAGE(
      geometry_state_.RemoveGeometry(s_id, g_id),
      std::logic_error,
      "Trying to remove geometry \\d+ from source \\d+.+geometry doesn't "
          "belong.+");
}

// Tests the registration of anchored geometry.
TEST_F(GeometryStateTest, RegisterAnchoredGeometry) {
  SourceId s_id = NewSource("new source");
  Isometry3<double> pose = Isometry3<double>::Identity();
  auto instance = make_unique<GeometryInstance>(
      pose, unique_ptr<Shape>(new Sphere(1)));
  auto g_id = geometry_state_.RegisterAnchoredGeometry(s_id, move(instance));
  EXPECT_TRUE(geometry_state_.BelongsToSource(g_id, s_id));
}

// Tests the attempt to register anchored geometry on an invalid source.
TEST_F(GeometryStateTest, RegisterAnchoredGeometryInvalidSource) {
  Isometry3<double> pose = Isometry3<double>::Identity();
  auto instance = make_unique<GeometryInstance>(
      pose, unique_ptr<Shape>(new Sphere(1)));
  EXPECT_ERROR_MESSAGE(
      geometry_state_.RegisterAnchoredGeometry(SourceId::get_new_id(),
                                               move(instance)),
      std::logic_error,
      "Referenced geometry source \\d+ is not registered.");
}

// Tests the response of attempting to register a null pointer GeometryInstance
// as anchored geometry.
TEST_F(GeometryStateTest, RegisterAnchoredNullGeometry) {
  unique_ptr<GeometryInstance> instance;
  EXPECT_ERROR_MESSAGE(
      geometry_state_.RegisterAnchoredGeometry(SourceId::get_new_id(),
                                               move(instance)),
      std::logic_error,
      "Registering null anchored geometry on source \\d+.");
}

// Tests removal of anchored geometry.
TEST_F(GeometryStateTest, RemoveAnchoredGeometry) {
  SourceId s_id = SetUpSingleSourceTree();
  Vector3<double> normal{0, 1, 0};
  Vector3<double> point{1, 1, 1};
  auto anchored_id_1 = geometry_state_.RegisterAnchoredGeometry(
      s_id, make_unique<GeometryInstance>(HalfSpace::MakePose(normal, point),
                                          make_unique<HalfSpace>()));
  auto anchored_id_2 = geometry_state_.RegisterAnchoredGeometry(
      s_id, make_unique<GeometryInstance>(
                HalfSpace::MakePose(Vector3<double>{1, 0, 0},
                                    Vector3<double>{-1, 0, 0}),
                make_unique<HalfSpace>()));
  // Confirm conditions of having added two anchored geometries.
  EXPECT_TRUE(geometry_state_.BelongsToSource(anchored_id_1, s_id));
  EXPECT_TRUE(geometry_state_.BelongsToSource(anchored_id_2, s_id));
  // Confirm engine indices are in the expected orders.
  const auto& anchored_geometries = gs_tester_.get_anchored_geometries();
  EXPECT_EQ(anchored_geometries.at(anchored_id_1).get_engine_index(), 0);
  EXPECT_EQ(anchored_geometries.at(anchored_id_2).get_engine_index(), 1);
  const auto& index_to_id_map = gs_tester_.get_anchored_geometry_index_id_map();
  EXPECT_EQ(index_to_id_map.at(0), anchored_id_1);
  EXPECT_EQ(index_to_id_map.at(1), anchored_id_2);
  EXPECT_EQ(geometry_state_.get_num_anchored_geometries(), 2);

  // Performs tested action.
  geometry_state_.RemoveGeometry(s_id, anchored_id_1);

  // Expected results: 1 remaining geometry. Geometry's engine index has moved
  // to zero. NOTE: These expectations are predicated on an underlying engine
  // that is actually shuffling last geometry into the gap (vis-à-vis engine
  // index values). If the engine behavior changes, this test may fail.
  EXPECT_EQ(geometry_state_.get_num_anchored_geometries(), 1);
  EXPECT_EQ(index_to_id_map.size(), 1u);
  EXPECT_EQ(anchored_geometries.at(anchored_id_2).get_engine_index(), 0);
  EXPECT_EQ(index_to_id_map.at(0), anchored_id_2);
}

// Confirms the behavior for requesting geometry poses with a bad geometry
// identifier. The basic behavior is tested implicitly in other tests because
// they rely on them to validate state.
TEST_F(GeometryStateTest, GetPoseForBadGeometryId) {
  EXPECT_ERROR_MESSAGE(
      geometry_state_.GetPoseInFrame(GeometryId::get_new_id()),
      std::logic_error,
      "Referenced geometry \\d+ has not been registered.");
  EXPECT_ERROR_MESSAGE(
      geometry_state_.GetPoseInParent(GeometryId::get_new_id()),
      std::logic_error,
      "Referenced geometry \\d+ has not been registered.");
}

// This tests the source ownership functionality - a function which reports if
// a geometry or frame belongs to the specified source - in the case where the
// source id is invalid. Whether or not the frame/geometry ids are valid, the
// bad source should dominate.
TEST_F(GeometryStateTest, SourceOwnershipInvalidSource) {
  SourceId source_id = SourceId::get_new_id();
  // Invalid frame/geometry ids.
  EXPECT_ERROR_MESSAGE(geometry_state_.BelongsToSource(FrameId::get_new_id(),
                                                       source_id),
                       std::logic_error,
                       "Referenced geometry source \\d+ is not registered.");
  EXPECT_ERROR_MESSAGE(geometry_state_.BelongsToSource(GeometryId::get_new_id(),
                                                       source_id),
                       std::logic_error,
                       "Referenced geometry source \\d+ is not registered.");
  SetUpSingleSourceTree();
  GeometryId anchored_id = geometry_state_.RegisterAnchoredGeometry(
      source_id_,
      make_unique<GeometryInstance>(Isometry3<double>::Identity(),
                                    std::unique_ptr<Shape>(new Sphere(1))));
  // Valid frame/geometry ids.
  EXPECT_ERROR_MESSAGE(geometry_state_.BelongsToSource(frames_[0],
                                                       source_id),
                       std::logic_error,
                       "Referenced geometry source \\d+ is not registered.");
  EXPECT_ERROR_MESSAGE(geometry_state_.BelongsToSource(geometries_[0],
                                                       source_id),
                       std::logic_error,
                       "Referenced geometry source \\d+ is not registered.");
  EXPECT_ERROR_MESSAGE(geometry_state_.BelongsToSource(anchored_id,
                                                       source_id),
                       std::logic_error,
                       "Referenced geometry source \\d+ is not registered.");
}

// This tests the source ownership functionality for frames - a function which
// reports if a frame belongs to the specified source.
TEST_F(GeometryStateTest, SourceOwnershipFrameId) {
  SourceId s_id = SetUpSingleSourceTree();
  // Test for invalid frame.
  EXPECT_ERROR_MESSAGE(geometry_state_.BelongsToSource(FrameId::get_new_id(),
                                                       s_id),
                       std::logic_error,
                       "Referenced frame \\d+ has not been registered.");
  // Test for valid frame.
  EXPECT_TRUE(geometry_state_.BelongsToSource(frames_[0], s_id));
}

// This tests the source ownership functionality for geometry - a function which
// reports if a geometry belongs to the specified source. It examines dynamic
// and anchored geometry.
TEST_F(GeometryStateTest, SourceOwnershipGeometryId) {
  SourceId s_id = SetUpSingleSourceTree();
  GeometryId anchored_id = geometry_state_.RegisterAnchoredGeometry(
      s_id,
      make_unique<GeometryInstance>(
          Isometry3<double>::Identity(),
          std::unique_ptr<Shape>(new Sphere(1))));
  // Test for invalid geometry.
  EXPECT_ERROR_MESSAGE(geometry_state_.BelongsToSource(GeometryId::get_new_id(),
                                                       s_id),
                       std::logic_error,
                       "Referenced geometry \\d+ has not been registered.");
  // Test for valid geometry.
  EXPECT_TRUE(geometry_state_.BelongsToSource(geometries_[0], s_id));
  EXPECT_TRUE(geometry_state_.BelongsToSource(anchored_id, s_id));
}

// This confirms the failure state of calling GeometryState::GetFrameId with a
// bad geometry identifier.
TEST_F(GeometryStateTest, GetFrameIdFromBadId) {
  EXPECT_ERROR_MESSAGE(geometry_state_.GetFrameId(GeometryId::get_new_id()),
                       std::logic_error,
                       "Referenced geometry \\d+ has not been registered.");
}

// This tests that clearing a source eliminates all of its geometry and frames,
// leaving the source registered.
TEST_F(GeometryStateTest, ClearSourceData) {
  EXPECT_ERROR_MESSAGE(geometry_state_.ClearSource(SourceId::get_new_id()),
                       std::logic_error,
                       "Referenced geometry source \\d+ is not registered.");

  SourceId s_id = SetUpSingleSourceTree();
  geometry_state_.ClearSource(s_id);
  EXPECT_TRUE(geometry_state_.source_is_registered(s_id));
  AssertSingleTreeCleared();
}

// Tests the validation of the set of ids provided.
TEST_F(GeometryStateTest, ValidateFrameIdVector) {
  SourceId s_id = SetUpSingleSourceTree();
  FrameIdVector frame_set(s_id, frames_);

  // Case: frame ids are valid.
  EXPECT_NO_THROW(gs_tester_.ValidateFrameIds(frame_set));

  // Case: Set has *extra* frame.
  frame_set.AddFrameId(FrameId::get_new_id());
  EXPECT_ERROR_MESSAGE(gs_tester_.ValidateFrameIds(frame_set),
                       std::logic_error,
                       "Disagreement in expected number of frames \\(\\d+\\)"
                       " and the given number of frames \\(\\d+\\).");

  // Case: Right number, wrong frames.
  FrameIdVector frame_set_2(s_id);
  for (size_t i = 0; i < frames_.size(); ++i) {
    frame_set_2.AddFrameId(FrameId::get_new_id());
  }
  EXPECT_ERROR_MESSAGE(gs_tester_.ValidateFrameIds(frame_set_2),
                       std::logic_error,
                       "Frame id provided in kinematics data \\(\\d+\\) does "
                       "not belong to the source \\(\\d+\\). At least one "
                       "required frame id is also missing.");

  // Case: Too few frames.
  FrameIdVector frame_set_3(s_id);
  for (size_t i = 0; i < frames_.size() - 1; ++i) {
    frame_set_3.AddFrameId(frames_[i]);
  }
  EXPECT_ERROR_MESSAGE(gs_tester_.ValidateFrameIds(frame_set_3),
                       std::logic_error,
                       "Disagreement in expected number of frames \\(\\d+\\)"
                       " and the given number of frames \\(\\d+\\).");
}

// Tests validation of kinematics pose data against ids.
TEST_F(GeometryStateTest, ValidateFramePoses) {
  SourceId s_id = SetUpSingleSourceTree();
  // These tests are only meaningful for *valid* frame_set.
  FrameIdVector frame_set(s_id, frames_);
  vector<Isometry3<double>> pose_source;
  for (size_t i = 0; i < frames_.size(); ++i) {
    pose_source.push_back(Isometry3<double>::Identity());
  }

  // Case: validated.
  FramePoseVector<double> poses(s_id, pose_source);
  EXPECT_NO_THROW(gs_tester_.ValidateFramePoses(frame_set, poses));

  // Case: Too many pose values.
  poses.mutable_vector().push_back(Isometry3<double>::Identity());
  EXPECT_ERROR_MESSAGE(
      gs_tester_.ValidateFramePoses(frame_set, poses),
      std::logic_error,
      "Different number of ids and poses. \\d+ ids and \\d+ poses.");

  // Case: Too few pose values.
  poses.mutable_vector().pop_back();
  poses.mutable_vector().pop_back();
  EXPECT_ERROR_MESSAGE(
      gs_tester_.ValidateFramePoses(frame_set, poses),
      std::logic_error,
      "Different number of ids and poses. \\d+ ids and \\d+ poses.");

  // Case: mis-matched source ids.
  FramePoseVector<double> poses2(SourceId::get_new_id(), pose_source);
  EXPECT_ERROR_MESSAGE(gs_tester_.ValidateFramePoses(frame_set, poses2),
                       std::logic_error,
                       "Error setting poses for given ids; the ids and poses "
                           "belong to different geometry sources \\(\\d+ and "
                           "\\d+, respectively\\).");
}

// Tests validation of kinematics velocities data against ids.
TEST_F(GeometryStateTest, ValidateFrameVelocities) {
  SourceId s_id = SetUpSingleSourceTree();
  // These tests are only meaningful for *valid* frame_set.
  FrameIdVector frame_set(s_id, frames_);
  vector<SpatialVelocity<double>> velocity_source;
  for (size_t i = 0; i < frames_.size(); ++i) {
    velocity_source.emplace_back();
  }

  // Case: validated.
  FrameVelocityVector<double> velocities(s_id, velocity_source);
  EXPECT_NO_THROW(gs_tester_.ValidateFrameVelocities(frame_set,
                                                     velocities));

  // Case: Too many velocity values.
  velocities.mutable_vector().push_back(SpatialVelocity<double>());
  EXPECT_ERROR_MESSAGE(
      gs_tester_.ValidateFrameVelocities(frame_set, velocities),
      std::logic_error,
      "Different number of ids and velocities. \\d+ ids and \\d+ velocities.");

  // Case: Too few pose values.
  velocities.mutable_vector().pop_back();
  velocities.mutable_vector().pop_back();
  EXPECT_ERROR_MESSAGE(
      gs_tester_.ValidateFrameVelocities(frame_set, velocities),
      std::logic_error,
      "Different number of ids and velocities. \\d+ ids and \\d+ velocities.");

  // Case: mis-matched source ids.
  FrameVelocityVector<double> velocities2(SourceId::get_new_id(),
                                          velocity_source);
  EXPECT_ERROR_MESSAGE(
      gs_tester_.ValidateFrameVelocities(frame_set, velocities2),
      std::logic_error,
      "Error setting velocities for given ids; the ids and velocities belong to"
      " different geometry sources \\(\\d+ and \\d+, respectively\\).");
}

// Place holder for testing the SetFrameVelocities. It currently has a not-
// implemented exception. When implemented, this will remind the developer to
// test.
TEST_F(GeometryStateTest, SetFrameVelocities) {
  SourceId s_id = SetUpSingleSourceTree();
  FrameIdVector ids(s_id, frames_);
  FrameVelocityVector<double> velocities(s_id);
  for (size_t i = 0; i < frames_.size(); ++i) {
    velocities.mutable_vector().push_back(SpatialVelocity<double>());
  }
  EXPECT_ERROR_MESSAGE(gs_tester_.SetFrameVelocities(ids, velocities),
                       std::runtime_error,
                       "Not implemented");
}

// Tests the GeometryState::SetFramePoses() method. This doesn't test
// invalid kinematics sets (as that has been tested already). It simply confirms
// that for valid values, the geometries are posed as expected in the world
// frame. This only tests pose (not velocity or acceleration). These tests use
// simple transforms because it isn't validating matrix multiplication, only
// that the right matrix multiplications are performed based on the hierarchy
// of constructs.
TEST_F(GeometryStateTest, SetFramePoses) {
  SourceId s_id = SetUpSingleSourceTree();
  FrameIdVector ids(s_id, frames_);

  // Create a vector of poses (initially set to the identity pose).
  vector<Isometry3<double>> frame_poses;
  for (int i = 0; i < kFrameCount; ++i) {
    frame_poses.push_back(Isometry3<double>::Identity());
  }

  // Case 1: Set all frames to identity poses. The world pose of all the
  // geometry should be that of the geometry in its frame.
  FramePoseVector<double> poses1(s_id, frame_poses);
  gs_tester_.SetFramePoses(ids, poses1);
  const auto& world_poses = gs_tester_.get_geometry_world_poses();
  for (int i = 0; i < kFrameCount * kGeometryCount; ++i) {
    EXPECT_TRUE(CompareMatrices(world_poses[i].matrix().block<3, 4>(0, 0),
                                X_FG_[i].matrix().block<3, 4>(0, 0)));
  }

  // Case 2: Move the two *root* frames 1 unit in the +y direction. The f2 will
  // stay at the identity.
  // The final geometry poses should all be offset by 1 unit in the y.
  Isometry3<double> offset = Isometry3<double>::Identity();
  offset.translation() << 0, 1, 0;
  frame_poses[0] = offset;
  frame_poses[1] = offset;
  FramePoseVector<double> poses2(s_id, frame_poses);
  gs_tester_.SetFramePoses(ids, poses2);
  for (int i = 0; i < kFrameCount * kGeometryCount; ++i) {
    EXPECT_TRUE(
        CompareMatrices(world_poses[i].matrix().block<3, 4>(0, 0),
                        (offset * X_FG_[i].matrix()).block<3, 4>(0, 0)));
  }

  // Case 3: All frames get set to move up one unit. This will leave geometries
  // 0, 1, 2, & 3 moved up 1, and geometries 4 & 5 moved up two.
  frame_poses[2] = offset;
  FramePoseVector<double> poses3(s_id, frame_poses);
  gs_tester_.SetFramePoses(ids, poses3);
  for (int i = 0; i < (kFrameCount - 1) * kGeometryCount; ++i) {
    EXPECT_TRUE(
        CompareMatrices(world_poses[i].matrix().block<3, 4>(0, 0),
                        (offset * X_FG_[i].matrix()).block<3, 4>(0, 0)));
  }
  for (int i = (kFrameCount - 1) * kGeometryCount;
       i < kFrameCount * kGeometryCount; ++i) {
    EXPECT_TRUE(CompareMatrices(
        world_poses[i].matrix().block<3, 4>(0, 0),
        (offset * offset * X_FG_[i].matrix()).block<3, 4>(0, 0)));
  }
}

<<<<<<< HEAD
// Place holder for testing the SetFrameVelocities. It currently has a not-
// implemented exception. When implemented, this will remind the developer to
// test.
TEST_F(GeometryStateTest, SetFrameVelocities) {
  SourceId s_id = SetUpSingleSourceTree();
  FrameIdVector ids(s_id, frames_);
  FrameVelocityVector<double> velocities(s_id);
  for (size_t i = 0; i < frames_.size(); ++i) {
    velocities.mutable_vector().push_back(SpatialVelocity<double>());
  }
  EXPECT_ERROR_MESSAGE(gs_tester_.SetFrameVelocities(ids, velocities),
                       std::runtime_error,
                       "Not implemented");
}

=======
>>>>>>> feee7b45
// Test various frame property queries.
TEST_F(GeometryStateTest, QueryFrameProperties) {
  SourceId s_id = SetUpSingleSourceTree();

  // Query frame group.
  EXPECT_EQ(geometry_state_.get_frame_group(frames_[0]), 0);
  EXPECT_ERROR_MESSAGE(geometry_state_.get_frame_group(FrameId::get_new_id()),
                       std::logic_error,
                       "No frame group available for invalid frame id: \\d+");

  // Query frame name.
  EXPECT_EQ(geometry_state_.get_frame_name(frames_[0]), "f0");
  EXPECT_ERROR_MESSAGE(geometry_state_.get_frame_name(FrameId::get_new_id()),
                       std::logic_error,
                       "No frame name available for invalid frame id: \\d+");

  // Set the frame poses to query geometry and frame poses.
  FrameIdVector ids(s_id, frames_);
  FramePoseVector<double> poses(s_id, X_PF_);
  gs_tester_.SetFramePoses(ids, poses);

  EXPECT_TRUE(
      CompareMatrices(geometry_state_.get_pose_in_world(frames_[0]).matrix(),
                      X_WF_[0].matrix()));
  EXPECT_ERROR_MESSAGE(geometry_state_.get_pose_in_world(FrameId::get_new_id()),
                       std::logic_error,
                       "No world pose available for invalid frame id: \\d+");

  // This assumes that geometry parent belongs to frame 0.
  Isometry3<double> geometry_pose = X_WF_[0] * X_FG_[0];
  EXPECT_TRUE(CompareMatrices(
      geometry_state_.get_pose_in_world(geometries_[0]).matrix(),
      geometry_pose.matrix()));
  EXPECT_ERROR_MESSAGE(
      geometry_state_.get_pose_in_world(GeometryId::get_new_id()),
      std::logic_error,
      "No world pose available for invalid geometry id: \\d+");

  EXPECT_TRUE(CompareMatrices(
      geometry_state_.get_pose_in_parent(frames_[0]).matrix(),
      X_PF_[0].matrix()));
  EXPECT_ERROR_MESSAGE(
      geometry_state_.get_pose_in_parent(FrameId::get_new_id()),
      std::logic_error, "No pose available for invalid frame id: \\d+");
}

}  // namespace
}  // namespace geometry
}  // namespace drake<|MERGE_RESOLUTION|>--- conflicted
+++ resolved
@@ -1172,21 +1172,6 @@
       " different geometry sources \\(\\d+ and \\d+, respectively\\).");
 }
 
-// Place holder for testing the SetFrameVelocities. It currently has a not-
-// implemented exception. When implemented, this will remind the developer to
-// test.
-TEST_F(GeometryStateTest, SetFrameVelocities) {
-  SourceId s_id = SetUpSingleSourceTree();
-  FrameIdVector ids(s_id, frames_);
-  FrameVelocityVector<double> velocities(s_id);
-  for (size_t i = 0; i < frames_.size(); ++i) {
-    velocities.mutable_vector().push_back(SpatialVelocity<double>());
-  }
-  EXPECT_ERROR_MESSAGE(gs_tester_.SetFrameVelocities(ids, velocities),
-                       std::runtime_error,
-                       "Not implemented");
-}
-
 // Tests the GeometryState::SetFramePoses() method. This doesn't test
 // invalid kinematics sets (as that has been tested already). It simply confirms
 // that for valid values, the geometries are posed as expected in the world
@@ -1247,7 +1232,6 @@
   }
 }
 
-<<<<<<< HEAD
 // Place holder for testing the SetFrameVelocities. It currently has a not-
 // implemented exception. When implemented, this will remind the developer to
 // test.
@@ -1263,8 +1247,6 @@
                        "Not implemented");
 }
 
-=======
->>>>>>> feee7b45
 // Test various frame property queries.
 TEST_F(GeometryStateTest, QueryFrameProperties) {
   SourceId s_id = SetUpSingleSourceTree();
