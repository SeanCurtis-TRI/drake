--- conflicted
+++ resolved
@@ -60,12 +60,7 @@
 DEFINE_validator(sdf_fixed, &ValidateSdf);
 DEFINE_validator(sdf_floating, &ValidateSdf);
 
-<<<<<<< HEAD
-constexpr double kCameraPosePublishPeriod{0.01};
-constexpr double kImageArrayPublishPeriod{0.01};
-=======
 constexpr double kCameraUpdatePeriod{0.01};
->>>>>>> 34f912c7
 
 constexpr char kCameraBaseFrameName[] = "camera_base_frame";
 constexpr char kColorCameraFrameName[] = "color_camera_optical_frame";
@@ -123,13 +118,6 @@
   }
 
   auto rgbd_camera =
-<<<<<<< HEAD
-      builder.template AddSystem<RgbdCamera>(
-          "rgbd_camera", plant->get_rigid_body_tree(),
-          config.pos, config.rpy,
-          config.depth_range_near, config.depth_range_far,
-          config.fov_y);
-=======
       builder.AddSystem<RgbdCameraDiscrete>(
           std::make_unique<RgbdCamera>(
               "rgbd_camera", plant->get_rigid_body_tree(),
@@ -137,7 +125,6 @@
               config.depth_range_near, config.depth_range_far,
               config.fov_y),
       kCameraUpdatePeriod);
->>>>>>> 34f912c7
 
   auto image_to_lcm_image_array =
       builder.template AddSystem<ImageToLcmImageArrayT>(
@@ -147,11 +134,7 @@
   ::drake::lcm::DrakeLcm lcm;
   auto drake_viz = builder.template AddSystem<DrakeVisualizer>(
       plant->get_rigid_body_tree(), &lcm);
-<<<<<<< HEAD
-  drake_viz->set_publish_period(0.01);
-=======
   drake_viz->set_publish_period(kCameraUpdatePeriod);
->>>>>>> 34f912c7
 
   auto image_array_lcm_publisher = builder.template AddSystem(
       lcm::LcmPublisherSystem::Make<robotlocomotion::image_array_t>(
