--- conflicted
+++ resolved
@@ -57,12 +57,7 @@
   }
 
  protected:
-<<<<<<< HEAD
-  bool DoHasDirectFeedthrough(const SystemSymbolicInspector* sparsity,
-                              int input_port, int output_port) const override {
-=======
   optional<bool> DoHasDirectFeedthrough(int, int) const override {
->>>>>>> 34f912c7
     return false;
   }
 };
@@ -105,12 +100,7 @@
   }
 
  protected:
-<<<<<<< HEAD
-  bool DoHasDirectFeedthrough(const SystemSymbolicInspector* sparsity,
-                              int input_port, int output_port) const override {
-=======
   optional<bool> DoHasDirectFeedthrough(int, int) const override {
->>>>>>> 34f912c7
     return false;
   }
 };
