#pragma once

#include <memory>

#include <Eigen/Dense>

#include "drake/common/drake_copyable.h"
#include "drake/systems/framework/leaf_system.h"

namespace drake {
namespace systems {
namespace estimators {

/// A simple state observer for a dynamical system of the form:
/// @f[\dot{x} = f(x,u) @f]
/// @f[y = g(x,u) @f]
/// the observer dynamics takes the form
/// @f[\dot{\hat{x}} = f(\hat{x},u) + L(y - g(\hat{x},u)) @f]
/// where @f$\hat{x}@f$ is the estimated state of the original system.
///
/// The output of the observer system is @f$\hat{x}@f$.
///
/// @ingroup estimator_systems
template <typename T>
class LuenbergerObserver : public systems::LeafSystem<T> {
 public:
  DRAKE_NO_COPY_NO_MOVE_NO_ASSIGN(LuenbergerObserver)

  /// Constructs the oberver.
  ///
  /// @param observed_system  The forward model for the observer.  Currently,
  /// this system must have a maximum of one input port and exactly one output
  /// port.
  /// @param observed_system_context Required because it may contain parameters
  /// which we need to evaluate the system.
  /// @param observer_gain A m-by-n matrix where m is the number of state
  /// variables in @p observed_system, and n is the dimension of the output port
  /// of @p observed_system.
  ///
  /// Note: Takes ownership of the unique_ptrs to the observed_system and the
  /// observed_system_context.
  /// @throws std::bad_cast if the observed_system output is not vector-valued.
  LuenbergerObserver(
      std::unique_ptr<systems::System<T>> observed_system,
      std::unique_ptr<systems::Context<T>> observed_system_context,
      const Eigen::Ref<const Eigen::MatrixXd>& observer_gain);

  /// Provides access to the observer gain.
  const Eigen::MatrixXd& observer_gain() { return observer_gain_; }

  /// Provides access via the short-hand name, L, too.
  const Eigen::MatrixXd& L() { return observer_gain_; }

 private:
  // Advance the state estimate using forward dynamics and the observer gains.
  void DoCalcTimeDerivatives(
      const systems::Context<T>& context,
      systems::ContinuousState<T>* derivatives) const override;

  // Outputs the estimated state.
  void CalcEstimatedState(const systems::Context<T>& context,
                          systems::BasicVector<T>* output) const;

  /// This system is not direct feedthrough.
<<<<<<< HEAD
  bool DoHasDirectFeedthrough(const SystemSymbolicInspector*, int,
                              int) const override {
=======
  optional<bool> DoHasDirectFeedthrough(int, int) const override {
>>>>>>> 34f912c7
    return false;
  }

  const std::unique_ptr<systems::System<T>> observed_system_;
  const Eigen::MatrixXd observer_gain_;  // Gain matrix (often called "L").

  // A (mutable) context is needed to efficiently call the observed system's
  // dynamics and output methods.  Does not add any undeclared state.  This
  // simply avoids the need to allocate a new context on every function
  // evaluation.
  const std::unique_ptr<systems::Context<T>> observed_system_context_;
  const std::unique_ptr<systems::SystemOutput<T>> observed_system_output_;
  const std::unique_ptr<systems::ContinuousState<T>>
  observed_system_derivatives_;
};

}  // namespace estimators
}  // namespace systems
}  // namespace drake<|MERGE_RESOLUTION|>--- conflicted
+++ resolved
@@ -62,12 +62,7 @@
                           systems::BasicVector<T>* output) const;
 
   /// This system is not direct feedthrough.
-<<<<<<< HEAD
-  bool DoHasDirectFeedthrough(const SystemSymbolicInspector*, int,
-                              int) const override {
-=======
   optional<bool> DoHasDirectFeedthrough(int, int) const override {
->>>>>>> 34f912c7
     return false;
   }
 
