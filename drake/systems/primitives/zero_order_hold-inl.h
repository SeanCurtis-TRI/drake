#pragma once

/// @file
/// Template method implementations for zero_order_hold.h.
/// Most users should only include that file, not this one.
/// For background, see http://drake.mit.edu/cxx_inl.html.

#include <memory>
#include <vector>

#include "drake/common/unused.h"
#include "drake/systems/primitives/zero_order_hold.h"

namespace drake {
namespace systems {

template <typename T>
ZeroOrderHold<T>::ZeroOrderHold(double period_sec, int size)
    : period_sec_(period_sec) {
  // TODO(david-german-tri): remove the size parameter from the constructor
  // once #3109 supporting automatic sizes is resolved.
  BasicVector<T> dummy_value(size);
  this->DeclareVectorInputPort(dummy_value);
  this->DeclareVectorOutputPort(
      dummy_value, &ZeroOrderHold::DoCalcVectorOutput);
  this->DeclareDiscreteState(size);
  this->DeclarePeriodicDiscreteUpdate(period_sec);
}

template <typename T>
ZeroOrderHold<T>::ZeroOrderHold(double period_sec,
                                const AbstractValue& model_value)
    : period_sec_(period_sec), abstract_model_value_(model_value.Clone()) {
  // TODO(eric.cousineau): Remove value parameter from the constructor once
  // the equivalent of #3109 for abstract values is also resolved.
  this->DeclareAbstractInputPort(model_value);
  // Use the std::function<> overloads to work with `AbstractValue` type
  // directly and maintain type erasure.
  namespace sp = std::placeholders;
  this->DeclareAbstractOutputPort(
      std::bind(&ZeroOrderHold::AllocateAbstractValue, this, sp::_1),
      std::bind(&ZeroOrderHold::DoCalcAbstractOutput, this, sp::_1, sp::_2));
  this->DeclareAbstractState(model_value.Clone());
  this->DeclarePeriodicUnrestrictedUpdate(period_sec, 0.);
}

template <typename T>
void ZeroOrderHold<T>::DoCalcVectorOutput(
      const Context<T>& context,
      BasicVector<T>* output) const {
  DRAKE_ASSERT(!is_abstract());
  const BasicVector<T>& state_value = *context.get_discrete_state(0);
  output->SetFrom(state_value);
}

template <typename T>
void ZeroOrderHold<T>::DoCalcDiscreteVariableUpdates(
    const Context<T>& context,
    const std::vector<const DiscreteUpdateEvent<T>*>&,
    DiscreteValues<T>* discrete_state) const {
  DRAKE_ASSERT(!is_abstract());
  const BasicVector<T>& input_value = *this->EvalVectorInput(context, 0);
  BasicVector<T>& state_value = *discrete_state->get_mutable_vector(0);
  state_value.SetFrom(input_value);
}

template <typename T>
std::unique_ptr<AbstractValue>
ZeroOrderHold<T>::AllocateAbstractValue(const Context<T>&) const {
  return abstract_model_value_->Clone();
}

template <typename T>
void ZeroOrderHold<T>::DoCalcAbstractOutput(const Context<T>& context,
                                            AbstractValue* output) const {
  DRAKE_ASSERT(is_abstract());
  // Do not use `get_abstract_state<AbstractValue>` since it would cast
  // the value to `Value<AbstractValue>`, which is an invalid type by design.
  const AbstractValue& state_value =
      context.template get_abstract_state()->get_value(0);
  output->SetFrom(state_value);
}

template <typename T>
void ZeroOrderHold<T>::DoCalcUnrestrictedUpdate(
    const Context<T>& context,
    const std::vector<const UnrestrictedUpdateEvent<T>*>&,
    State<T> *state) const {
  DRAKE_ASSERT(is_abstract());
  const AbstractValue& input_value = *this->EvalAbstractInput(context, 0);
  // See `DoCalcAbstractOutput` for rationale regarding non-templated value
  // accessor.
  AbstractValue& state_value =
      state->get_mutable_abstract_state()->get_mutable_value(0);
  state_value.SetFrom(input_value);
}

template <typename T>
<<<<<<< HEAD
bool ZeroOrderHold<T>::DoHasDirectFeedthrough(
    const SystemSymbolicInspector*, int input_port, int output_port) const {
=======
optional<bool> ZeroOrderHold<T>::DoHasDirectFeedthrough(
    int input_port, int output_port) const {
>>>>>>> 34f912c7
  DRAKE_DEMAND(input_port == 0);
  DRAKE_DEMAND(output_port == 0);
  // By definition, a zero-order hold will not have direct feedthrough, as the
  // output only depends on the state, not the input.
  return false;
}

template <typename T>
ZeroOrderHold<symbolic::Expression>* ZeroOrderHold<T>::DoToSymbolic() const {
  if (!is_abstract()) {
    return new ZeroOrderHold<symbolic::Expression>(
        period_sec_, this->get_input_port().size());
  } else {
    // Return `nullptr` to enable control to reach `DoHasDirectFeedthrough`.
    // See Doxygen comments regarding transmogrification.
    return nullptr;
  }
}

}  // namespace systems
}  // namespace drake<|MERGE_RESOLUTION|>--- conflicted
+++ resolved
@@ -96,13 +96,8 @@
 }
 
 template <typename T>
-<<<<<<< HEAD
-bool ZeroOrderHold<T>::DoHasDirectFeedthrough(
-    const SystemSymbolicInspector*, int input_port, int output_port) const {
-=======
 optional<bool> ZeroOrderHold<T>::DoHasDirectFeedthrough(
     int input_port, int output_port) const {
->>>>>>> 34f912c7
   DRAKE_DEMAND(input_port == 0);
   DRAKE_DEMAND(output_port == 0);
   // By definition, a zero-order hold will not have direct feedthrough, as the
