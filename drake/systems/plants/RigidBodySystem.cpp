
#include "drake/systems/plants/RigidBodySystem.h"
#include <list>
#include <stdexcept>
#include "drake/solvers/Optimization.h"
#include "drake/systems/plants/constraint/RigidBodyConstraint.h"
#include "drake/systems/plants/ConstraintWrappers.h"
#include "drake/systems/plants/pose_map.h"
#include "drake/systems/plants/rigid_body_tree_urdf.h"
#include "spruce.hh"
#include "xmlUtil.h"

using Eigen::Isometry3d;
using Eigen::Matrix;
using Eigen::MatrixXd;
using Eigen::Vector2d;
using Eigen::Vector3d;
using Eigen::Vector4d;
using Eigen::VectorXd;

using std::allocate_shared;
using std::default_random_engine;
using std::make_shared;
using std::numeric_limits;
using std::runtime_error;
using std::shared_ptr;
using std::string;

using tinyxml2::XMLDocument;
using tinyxml2::XMLElement;
using tinyxml2::XML_SUCCESS;

namespace Drake {

size_t RigidBodySystem::getNumStates() const {
  return tree->number_of_positions() + tree->number_of_velocities();
}

// TODO(sam.creasey) This whole file should be in this namespace.
using Drake::systems::plants::SingleTimeKinematicConstraintWrapper;
using Drake::systems::plants::KinematicsCacheHelper;

size_t RigidBodySystem::getNumInputs(void) const {
  size_t num = tree->actuators.size();
  for (auto const& f : force_elements) {
    num += f->getNumInputs();
  }
  return num;
}

size_t RigidBodySystem::getNumOutputs() const {
  int n = getNumStates();
  for (const auto& s : sensors) {
    n += s->getNumOutputs();
  }
  return n;
}

size_t RigidBodySystem::number_of_positions() const {
  return tree->number_of_positions();
}

size_t RigidBodySystem::number_of_velocities() const {
  return tree->number_of_velocities();
}

void RigidBodySystem::addSensor(std::shared_ptr<RigidBodySensor> s) {
  if (s->isDirectFeedthrough()) {
    direct_feedthrough = true;
  }
  sensors.push_back(s);
}

RigidBodySystem::StateVector<double> RigidBodySystem::dynamics(
    const double& t, const RigidBodySystem::StateVector<double>& x,
    const RigidBodySystem::InputVector<double>& u) const {
  using namespace std;
  using namespace Eigen;
  eigen_aligned_unordered_map<const RigidBody*, Matrix<double, 6, 1>> f_ext;

  // todo: make kinematics cache once and re-use it (but have to make one per
  // type)
  auto nq = tree->number_of_positions();
  auto nv = tree->number_of_velocities();
  auto num_actuators = tree->actuators.size();
  auto q = x.topRows(nq);
  auto v = x.bottomRows(nv);
  auto kinsol = tree->doKinematics(q, v);

  // todo: preallocate the optimization problem and constraints, and simply
  // update them then solve on each function eval.
  // happily, this clunkier version seems fast enough for now
  // the optimization framework should support this (though it has not been
  // tested thoroughly yet)
  OptimizationProblem prog;
  auto const& vdot = prog.AddContinuousVariables(nv, "vdot");

  auto H = tree->massMatrix(kinsol);
  Eigen::MatrixXd H_and_neg_JT = H;

  VectorXd C = tree->dynamicsBiasTerm(kinsol, f_ext);
  if (num_actuators > 0) C -= tree->B * u.topRows(num_actuators);

  // loop through rigid body force elements
  {
    // todo: distinguish between AppliedForce and ConstraintForce

    size_t u_index = 0;
    for (auto const& f : force_elements) {
      size_t num_inputs = f->getNumInputs();
      VectorXd force_input(u.middleRows(u_index, num_inputs));
      C -= f->output(t, force_input, kinsol);
      u_index += num_inputs;
    }
  }

  // apply joint limit forces
  {
    for (auto const& b : tree->bodies) {
      if (!b->hasParent()) continue;
      auto const& joint = b->getJoint();
      if (joint.getNumPositions() == 1 &&
          joint.getNumVelocities() ==
              1) {  // taking advantage of only single-axis joints having joint
                    // limits makes things easier/faster here
        double qmin = joint.getJointLimitMin()(0),
               qmax = joint.getJointLimitMax()(0);
        // tau = k*(qlimit-q) - b(qdot)
        if (q(b->position_num_start) < qmin)
          C(b->velocity_num_start) -=
              penetration_stiffness * (qmin - q(b->position_num_start)) -
              penetration_damping * v(b->velocity_num_start);
        else if (q(b->position_num_start) > qmax)
          C(b->velocity_num_start) -=
              penetration_stiffness * (qmax - q(b->position_num_start)) -
              penetration_damping * v(b->velocity_num_start);
      }
    }
  }

  // apply contact forces
  {
    VectorXd phi;
    Matrix3Xd normal, xA, xB;
    vector<int> bodyA_idx, bodyB_idx;
    if (use_multi_contact)
      tree->potentialCollisions(kinsol, phi, normal, xA, xB, bodyA_idx,
                                bodyB_idx);
    else
      tree->collisionDetect(kinsol, phi, normal, xA, xB, bodyA_idx, bodyB_idx);

    for (int i = 0; i < phi.rows(); i++) {
      if (phi(i) < 0.0) {  // then i have contact
        // todo: move this entire block to a shared an updated "contactJacobian"
        // method in RigidBodyTree
        auto JA = tree->transformPointsJacobian(kinsol, xA.col(i), bodyA_idx[i],
                                                0, false);
        auto JB = tree->transformPointsJacobian(kinsol, xB.col(i), bodyB_idx[i],
                                                0, false);
        Vector3d this_normal = normal.col(i);

        // compute the surface tangent basis
        Vector3d tangent1;
        if (1.0 - this_normal(2) < EPSILON) {  // handle the unit-normal case
                                               // (since it's unit length, just
                                               // check z)
          tangent1 << 1.0, 0.0, 0.0;
        } else if (1 + this_normal(2) < EPSILON) {
          tangent1 << -1.0, 0.0, 0.0;  // same for the reflected case
        } else {                       // now the general case
          tangent1 << this_normal(1), -this_normal(0), 0.0;
          tangent1 /= sqrt(this_normal(1) * this_normal(1) +
                           this_normal(0) * this_normal(0));
        }
        Vector3d tangent2 = this_normal.cross(tangent1);
        Matrix3d R;  // rotation into normal coordinates
        R.row(0) = tangent1;
        R.row(1) = tangent2;
        R.row(2) = this_normal;
        auto J = R * (JA - JB);          // J = [ D1; D2; n ]
        auto relative_velocity = J * v;  // [ tangent1dot; tangent2dot; phidot ]

        {
          // spring law for normal force:  fA_normal = -k*phi - b*phidot
          // and damping for tangential force:  fA_tangent = -b*tangentdot
          // (bounded by the friction cone)
          Vector3d fA;
          fA(2) =
              std::max<double>(-penetration_stiffness * phi(i) -
                                   penetration_damping * relative_velocity(2),
                               0.0);
          fA.head(2) =
              -std::min<double>(
                  penetration_damping,
                  friction_coefficient * fA(2) /
                      (relative_velocity.head(2).norm() + EPSILON)) *
              relative_velocity.head(2);  // epsilon to avoid divide by zero

          // equal and opposite: fB = -fA.
          // tau = (R*JA)^T fA + (R*JB)^T fB = J^T fA
          C -= J.transpose() * fA;
        }
      }
    }
  }

  if (tree->getNumPositionConstraints()) {
    int nc = tree->getNumPositionConstraints();
    const double alpha = 5.0;  // 1/time constant of position constraint
                               // satisfaction (see my latex rigid body notes)

    prog.AddContinuousVariables(
        nc, "position constraint force");  // don't actually need to use the
                                           // decision variable reference that
                                           // would be returned...

    // then compute the constraint force
    auto phi = tree->positionConstraints(kinsol);
    auto J = tree->positionConstraintsJacobian(kinsol, false);
    auto Jdotv = tree->positionConstraintsJacDotTimesV(kinsol);

    // phiddot = -2 alpha phidot - alpha^2 phi  (0 + critically damped
    // stabilization term)
    prog.AddLinearEqualityConstraint(
        J, -(Jdotv + 2 * alpha * J * v + alpha * alpha * phi), {vdot});
    H_and_neg_JT.conservativeResize(NoChange, H_and_neg_JT.cols() + J.rows());
    H_and_neg_JT.rightCols(J.rows()) = -J.transpose();
  }

  // add [H,-J^T]*[vdot;f] = -C
  prog.AddLinearEqualityConstraint(H_and_neg_JT, -C);

  prog.Solve();
  //      prog.PrintSolution();

  StateVector<double> dot(nq + nv);
  dot << kinsol.transformPositionDotMappingToVelocityMapping(
             Eigen::Matrix<double, Eigen::Dynamic, Eigen::Dynamic>::Identity(
                 nq, nq)) *
             v,
      vdot.value();
  return dot;
}

RigidBodySystem::OutputVector<double> RigidBodySystem::output(
    const double& t, const RigidBodySystem::StateVector<double>& x,
    const RigidBodySystem::InputVector<double>& u) const {
  auto kinsol = tree->doKinematics(x.topRows(tree->number_of_positions()),
                                   x.bottomRows(tree->number_of_velocities()));
  Eigen::VectorXd y(getNumOutputs());

  assert(getNumStates() == x.size());
  assert(getNumInputs() == u.size());

  y.segment(0, getNumStates()) << x;
  int index = getNumStates();
  for (const auto& s : sensors) {
    y.segment(index, s->getNumOutputs()) = s->output(t, kinsol, u);
    index += s->getNumOutputs();
  }
  return y;
}

<<<<<<< HEAD
std::vector<const RigidBodySensor*> RigidBodySystem::GetSensors() const {
  std::vector<const RigidBodySensor*> result;
  for (size_t ii = 0; ii < sensors.size(); ii++) {
    result.push_back(sensors[ii].get());
  }
  return result;
}

// todo: move this to a more central location
class SingleTimeKinematicConstraintWrapper : public Constraint {
 public:
  SingleTimeKinematicConstraintWrapper(
      const shared_ptr<SingleTimeKinematicConstraint>& rigid_body_constraint)
      : Constraint(rigid_body_constraint->getNumConstraint(nullptr)),
        rigid_body_constraint(rigid_body_constraint),
        kinsol(rigid_body_constraint->getRobotPointer()->bodies) {
    rigid_body_constraint->bounds(nullptr, lower_bound_, upper_bound_);
  }
  ~SingleTimeKinematicConstraintWrapper() override {}

  void eval(const Eigen::Ref<const Eigen::VectorXd>& q,
            Eigen::VectorXd& y) const override {
    kinsol.initialize(q);
    rigid_body_constraint->getRobotPointer()->doKinematics(kinsol);
    MatrixXd dy;
    rigid_body_constraint->eval(nullptr, kinsol, y, dy);
  }
  void eval(const Eigen::Ref<const TaylorVecXd>& tq,
            TaylorVecXd& ty) const override {
    kinsol.initialize(autoDiffToValueMatrix(tq));
    rigid_body_constraint->getRobotPointer()->doKinematics(kinsol);
    VectorXd y;
    MatrixXd dy;
    rigid_body_constraint->eval(nullptr, kinsol, y, dy);
    initializeAutoDiffGivenGradientMatrix(
        y, (dy * autoDiffToGradientMatrix(tq)).eval(), ty);
  }

 private:
  shared_ptr<SingleTimeKinematicConstraint> rigid_body_constraint;
  mutable KinematicsCache<double> kinsol;
};

DRAKERBSYSTEM_EXPORT RigidBodySystem::StateVector<double> getInitialState(
    const RigidBodySystem& sys) {
  VectorXd x0(sys.tree->number_of_positions() +
              sys.tree->number_of_velocities());
=======
DRAKERBSYSTEM_EXPORT RigidBodySystem::StateVector<double>
Drake::getInitialState(const RigidBodySystem& sys) {
  VectorXd x0(sys.tree->num_positions + sys.tree->num_velocities);
>>>>>>> 93a87341
  default_random_engine generator;
  x0 << sys.tree->getRandomConfiguration(generator),
      VectorXd::Random(sys.tree->number_of_velocities());

  // todo: implement joint limits, etc.

  if (sys.tree->getNumPositionConstraints()) {
    // todo: move this up to the system level?

    OptimizationProblem prog;
    std::vector<RigidBodyLoop, Eigen::aligned_allocator<RigidBodyLoop>> const&
        loops = sys.tree->loops;

    int nq = sys.tree->number_of_positions();
    auto qvar = prog.AddContinuousVariables(nq);

    Matrix<double, 7, 1> bTbp = Matrix<double, 7, 1>::Zero();
    bTbp(3) = 1.0;
    Vector2d tspan;
    tspan << -std::numeric_limits<double>::infinity(),
        std::numeric_limits<double>::infinity();
    Vector3d zero = Vector3d::Zero();
    KinematicsCacheHelper<double> kin_helper(sys.tree->bodies);
    std::list<RelativePositionConstraint> constraints;
    for (int i = 0; i < loops.size(); i++) {
      constraints.push_back(RelativePositionConstraint(
          sys.tree.get(), zero, zero, zero, loops[i].frameA->frame_index,
          loops[i].frameB->frame_index, bTbp, tspan));
      std::shared_ptr<SingleTimeKinematicConstraintWrapper> con1wrapper(
          new SingleTimeKinematicConstraintWrapper(
              &constraints.back(), &kin_helper));
      prog.AddGenericConstraint(con1wrapper, {qvar});
      constraints.push_back(RelativePositionConstraint(
          sys.tree.get(), loops[i].axis, loops[i].axis, loops[i].axis,
          loops[i].frameA->frame_index, loops[i].frameB->frame_index, bTbp,
          tspan));
      std::shared_ptr<SingleTimeKinematicConstraintWrapper> con2wrapper(
          new SingleTimeKinematicConstraintWrapper(
              &constraints.back(), &kin_helper));
      prog.AddGenericConstraint(con2wrapper, {qvar});
    }

    VectorXd q_guess = x0.topRows(nq);
    prog.AddQuadraticCost(MatrixXd::Identity(nq, nq), q_guess);
    prog.Solve();

    x0 << qvar.value(), VectorXd::Zero(sys.tree->number_of_velocities());
  }
  return x0;
}

RigidBodyPropellor::RigidBodyPropellor(RigidBodySystem& sys, XMLElement* node,
                                       const std::string& name)
    : RigidBodyForceElement(sys, name),
      scale_factor_thrust(1.0),
      scale_factor_moment(1.0),
      lower_limit(-numeric_limits<double>::infinity()),
      upper_limit(numeric_limits<double>::infinity()) {
  auto tree = sys.getRigidBodyTree();

  XMLElement* parent_node = node->FirstChildElement("parent");
  if (!parent_node)
    throw runtime_error("propellor " + name + " is missing the parent node");
  frame = drake::systems::MakeRigidBodyFrameFromURDFNode(
      *tree, parent_node, node->FirstChildElement("origin"), name + "Frame");
  tree->addFrame(frame);

  axis << 1.0, 0.0, 0.0;
  XMLElement* axis_node = node->FirstChildElement("axis");
  if (axis_node) {
    parseVectorAttribute(axis_node, "xyz", axis);
    if (axis.norm() < 1e-8)
      throw runtime_error("ERROR: axis is zero.  don't do that");
    axis.normalize();
  }

  parseScalarAttribute(node, "scale_factor_thrust", scale_factor_thrust);
  parseScalarAttribute(node, "scale_factor_moment", scale_factor_moment);
  parseScalarAttribute(node, "lower_limit", lower_limit);
  parseScalarAttribute(node, "upper_limit", upper_limit);

  // todo: parse visual info?
}

RigidBodySpringDamper::RigidBodySpringDamper(RigidBodySystem& sys,
                                             XMLElement* node,
                                             const std::string& name)
    : RigidBodyForceElement(sys, name),
      stiffness(0.0),
      damping(0.0),
      rest_length(0.0) {
  auto tree = sys.getRigidBodyTree();

  parseScalarAttribute(node, "rest_length", rest_length);
  parseScalarAttribute(node, "stiffness", stiffness);
  parseScalarAttribute(node, "damping", damping);

  XMLElement* link_ref_node = node->FirstChildElement("link1");
  if (!link_ref_node)
    throw runtime_error("linear_spring_damper " + name +
                        " is missing the link1 node");
  frameA = drake::systems::MakeRigidBodyFrameFromURDFNode(
      *tree, link_ref_node, link_ref_node, name + "FrameA");
  tree->addFrame(frameA);

  link_ref_node = node->FirstChildElement("link2");
  if (!link_ref_node)
    throw runtime_error("linear_spring_damper " + name +
                        " is missing the link2 node");
  frameB = drake::systems::MakeRigidBodyFrameFromURDFNode(
      *tree, link_ref_node, link_ref_node, name + "FrameB");
  tree->addFrame(frameB);
}

RigidBodyMagnetometer::RigidBodyMagnetometer(
    RigidBodySystem const& sys, const std::string& name,
    const std::shared_ptr<RigidBodyFrame> frame, double declination)
    : RigidBodySensor(sys, name), frame(frame) {
  setDeclination(declination);
}

RigidBodyAccelerometer::RigidBodyAccelerometer(
    RigidBodySystem const& sys, const std::string& name,
    const std::shared_ptr<RigidBodyFrame> frame)
    : RigidBodySensor(sys, name), frame(frame), gravity_compensation(false) {}

Eigen::VectorXd RigidBodyAccelerometer::output(
    const double& t, const KinematicsCache<double>& rigid_body_state,
    const RigidBodySystem::InputVector<double>& u) const {
  VectorXd x = rigid_body_state.getX();
  auto xdd = sys.dynamics(t, x, u);
  auto const& tree = sys.getRigidBodyTree();
  auto v_dot = xdd.bottomRows(rigid_body_state.getNumVelocities());

  Vector3d sensor_origin =
      Vector3d::Zero();  // assumes sensor coincides with the frame's origin;
  auto J = tree->transformPointsJacobian(rigid_body_state, sensor_origin,
                                         frame->frame_index, 0, false);
  auto Jdot_times_v = tree->transformPointsJacobianDotTimesV(
      rigid_body_state, sensor_origin, frame->frame_index, 0);

  Vector4d quat_world_to_body =
      tree->relativeQuaternion(rigid_body_state, 0, frame->frame_index);

  Vector3d accel_base = Jdot_times_v + J * v_dot;
  Vector3d accel_body = quatRotateVec(quat_world_to_body, accel_base);

  if (gravity_compensation) {
    Vector3d gravity(0, 0, 9.81);
    accel_body += quatRotateVec(quat_world_to_body, gravity);
  }

  return noise_model ? noise_model->generateNoise(accel_body) : accel_body;
}

RigidBodyGyroscope::RigidBodyGyroscope(
    RigidBodySystem const& sys, const std::string& name,
    const std::shared_ptr<RigidBodyFrame> frame)
    : RigidBodySensor(sys, name), frame(frame) {}

Eigen::VectorXd RigidBodyMagnetometer::output(
    const double& t, const KinematicsCache<double>& rigid_body_state,
    const RigidBodySystem::InputVector<double>& u) const {
  auto const& tree = sys.getRigidBodyTree();

  Vector4d quat_world_to_body =
      tree->relativeQuaternion(rigid_body_state, 0, frame->frame_index);

  Vector3d mag_body = quatRotateVec(quat_world_to_body, magnetic_north);

  return noise_model ? noise_model->generateNoise(mag_body) : mag_body;
}

Eigen::VectorXd RigidBodyGyroscope::output(
    const double& t, const KinematicsCache<double>& rigid_body_state,
    const RigidBodySystem::InputVector<double>& u) const {
  // relative twist of body with respect to world expressed in body
  auto const& tree = sys.getRigidBodyTree();
  auto relative_twist = tree->relativeTwist(
      rigid_body_state, 0, frame->frame_index, frame->frame_index);
  Eigen::Vector3d angular_rates = relative_twist.head<3>();

  return noise_model ? noise_model->generateNoise(angular_rates)
                     : angular_rates;
}

RigidBodyDepthSensor::RigidBodyDepthSensor(
    RigidBodySystem const& sys, const std::string& name,
    const std::shared_ptr<RigidBodyFrame> frame, std::size_t samples,
    double min_angle, double max_angle, double range)
    : RigidBodySensor(sys, name),
      frame_(frame),
      min_yaw_(min_angle),
      max_yaw_(max_angle),
      num_pixel_cols_(samples),
      max_range_(range) {
  CheckValidConfiguration();
  cacheRaycastEndpoints();
}

RigidBodyDepthSensor::RigidBodyDepthSensor(
    RigidBodySystem const& sys, const std::string& name,
    std::shared_ptr<RigidBodyFrame> frame, tinyxml2::XMLElement* node)
    : RigidBodySensor(sys, name), frame_(frame) {
  string type(node->Attribute("type"));

  if (type.compare("ray") == 0) {
    XMLElement* ray_node = node->FirstChildElement("ray");
    if (!ray_node)
      throw std::runtime_error("Ray sensor does not have a ray element");
    XMLElement* scan_node = ray_node->FirstChildElement("scan");
    if (!scan_node)
      throw std::runtime_error("Ray element does not have a scan element");

    XMLElement* horizontal_node = scan_node->FirstChildElement("horizontal");
    if (horizontal_node) {  // it's required by the xml spec, but don't actually
                            // require it here
      parseScalarValue(horizontal_node, "samples", num_pixel_cols_);
      parseScalarValue(horizontal_node, "min_angle", min_yaw_);
      parseScalarValue(horizontal_node, "max_angle", max_yaw_);
      double resolution;
      parseScalarValue(horizontal_node, "resolution", resolution);
      num_pixel_cols_ = static_cast<int>(resolution * num_pixel_cols_);
    }

    XMLElement* vertical_node = scan_node->FirstChildElement("vertical");
    if (vertical_node) {
      parseScalarValue(vertical_node, "samples", num_pixel_rows_);
      parseScalarValue(vertical_node, "min_angle", min_pitch_);
      parseScalarValue(vertical_node, "max_angle", max_pitch_);
      double resolution;
      parseScalarValue(vertical_node, "resolution", resolution);
      num_pixel_rows_ = static_cast<int>(resolution * num_pixel_rows_);
    }

    XMLElement* range_node = ray_node->FirstChildElement("range");
    if (!range_node)
      throw std::runtime_error("ray sensor does not have a range element");
    parseScalarValue(range_node, "min", min_range_);
    parseScalarValue(range_node, "max", max_range_);
  }

  CheckValidConfiguration();
  cacheRaycastEndpoints();
}

void RigidBodyDepthSensor::CheckValidConfiguration() {
  // Verifies that the minimum pitch is less than or equal to the maximum pitch.
  if (min_pitch_ > max_pitch_) {
    std::stringstream error_msg;
    error_msg
        << "ERROR: RigidBodyDepthSensor: min pitch is greater than max pitch!"
        << std::endl
        << "  - min pitch: " << min_pitch_ << std::endl
        << "  - max pitch: " << max_pitch_ << std::endl
        << std::endl;
    throw std::runtime_error(error_msg.str());
  }

  // Verifies that the minimum yaw is less than or equal to the maximum yaw.
  if (min_yaw_ > max_yaw_) {
    std::stringstream error_msg;
    error_msg << "ERROR: RigidBodyDepthSensor: min yaw is greater than max yaw!"
              << std::endl
              << "  - min yaw: " << min_yaw_ << std::endl
              << "  - max yaw: " << max_yaw_ << std::endl
              << std::endl;
    throw std::runtime_error(error_msg.str());
  }

  // Verifies that if the min or max pitch is non-zero that there is a non-zero
  // number of pixels per row.
  if (((min_pitch_ != 0) || (max_pitch_ != 0)) && (num_pixel_rows_ == 0)) {
    std::stringstream error_msg;
    error_msg << "ERROR: RigidBodyDepthSensor: Configuration problem. "
                 "Contradiction between min/max pitch and number of pixels per "
                 "row."
              << std::endl
              << "  - sensor name: " << name << std::endl
              << "  - min pitch: " << min_pitch_ << std::endl
              << "  - max pitch: " << max_pitch_ << std::endl
              << "  - number of pixels per row: " << num_pixel_rows_
              << std::endl;
    throw std::runtime_error(error_msg.str());
  }

  // Verifies that if the min or max yaw is non-zero that there is a non-zero
  // number of pixels per column.
  if (((min_yaw_ != 0) || (max_yaw_ != 0)) && (num_pixel_cols_ == 0)) {
    std::stringstream error_msg;
    error_msg << "ERROR: RigidBodyDepthSensor: Configuration problem. "
                 "Contradiction between min/max yaw and number of pixels per "
                 "column."
              << std::endl
              << "  - sensor name: " << name << std::endl
              << "  - min yaw: " << min_yaw_ << std::endl
              << "  - max yaw: " << max_yaw_ << std::endl
              << "  - number of pixels per row: " << num_pixel_cols_
              << std::endl;
    throw std::runtime_error(error_msg.str());
  }
}

void RigidBodyDepthSensor::cacheRaycastEndpoints() {
  raycast_endpoints.resize(3, num_pixel_rows_ * num_pixel_cols_);
  for (size_t i = 0; i < num_pixel_rows_; i++) {
    double pitch =
        min_pitch_ +
        (num_pixel_rows_ > 1 ? static_cast<double>(i) / (num_pixel_rows_ - 1)
                             : 0.0) *
            (max_pitch_ - min_pitch_);
    for (size_t j = 0; j < num_pixel_cols_; j++) {
      double yaw =
          min_yaw_ +
          (num_pixel_cols_ > 1 ? static_cast<double>(j) / (num_pixel_cols_ - 1)
                               : 0.0) *
              (max_yaw_ - min_yaw_);
      raycast_endpoints.col(num_pixel_cols_ * i + j) =
          max_range_ *
          Vector3d(
              cos(yaw) * cos(pitch), sin(yaw),
              -cos(yaw) *
                  sin(pitch));  // rolled out from roty(pitch)*rotz(yaw)*[1;0;0]
    }
  }
}

Eigen::VectorXd RigidBodyDepthSensor::output(
    const double& t, const KinematicsCache<double>& rigid_body_state,
    const RigidBodySystem::InputVector<double>& u) const {
  const size_t num_distances = num_pixel_cols_ * num_pixel_rows_;
  VectorXd distances(num_distances);

  Vector3d origin = sys.getRigidBodyTree()->transformPoints(
      rigid_body_state, Vector3d::Zero(), frame_->frame_index, 0);

  auto raycast_endpoints_world = sys.getRigidBodyTree()->transformPoints(
      rigid_body_state, raycast_endpoints, frame_->frame_index, 0);

  sys.getRigidBodyTree()->collisionRaycast(rigid_body_state, origin,
                                           raycast_endpoints_world, distances);

  for (size_t i = 0; i < num_distances; i++) {
    if (distances[i] < 0.0 || distances[i] > max_range_) {
      distances[i] = max_range_;
    } else if (distances[i] < min_range_) {
      distances[i] = min_range_;
    }
  }

  return distances;
}

size_t RigidBodyDepthSensor::getNumOutputs() const {
  return num_pixel_rows_ * num_pixel_cols_;
}

size_t RigidBodyDepthSensor::num_pixel_rows() const { return num_pixel_rows_; }

size_t RigidBodyDepthSensor::num_pixel_cols() const { return num_pixel_cols_; }

double RigidBodyDepthSensor::min_pitch() const { return min_pitch_; }

double RigidBodyDepthSensor::max_pitch() const { return max_pitch_; }

double RigidBodyDepthSensor::min_yaw() const { return min_yaw_; }

double RigidBodyDepthSensor::max_yaw() const { return max_yaw_; }

double RigidBodyDepthSensor::min_range() const { return min_range_; }

double RigidBodyDepthSensor::max_range() const { return max_range_; }

void parseForceElement(RigidBodySystem& sys, XMLElement* node) {
  string name = node->Attribute("name");

  if (XMLElement* propellor_node = node->FirstChildElement("propellor")) {
    sys.addForceElement(allocate_shared<RigidBodyPropellor>(
        Eigen::aligned_allocator<RigidBodyPropellor>(), sys, propellor_node,
        name));
  } else if (XMLElement* spring_damper_node =
                 node->FirstChildElement("linear_spring_damper")) {
    sys.addForceElement(allocate_shared<RigidBodySpringDamper>(
        Eigen::aligned_allocator<RigidBodySpringDamper>(), sys,
        spring_damper_node, name));
  }
}

void parseRobot(RigidBodySystem& sys, XMLElement* node) {
  if (!node->Attribute("name"))
    throw runtime_error("Error: your robot must have a name attribute");
  string robotname = node->Attribute("name");

  // parse force elements
  for (XMLElement* force_node = node->FirstChildElement("force_element");
       force_node; force_node = force_node->NextSiblingElement("force_element"))
    parseForceElement(sys, force_node);
}

void parseURDF(RigidBodySystem& sys, XMLDocument* xml_doc) {
  XMLElement* node = xml_doc->FirstChildElement("robot");
  if (!node)
    throw std::runtime_error("ERROR: This urdf does not contain a robot tag");
  parseRobot(sys, node);
}

void parseSDFJoint(RigidBodySystem& sys, string model_name, XMLElement* node,
                   PoseMap& pose_map) {
  // Obtains the name of the joint.
  const char* attr = node->Attribute("name");
  if (!attr) throw runtime_error("ERROR: joint tag is missing name attribute");
  string joint_name(attr);

  if (node->FirstChildElement("sensor") != nullptr) {
    // TODO(liangfok): Add support for sensors on joints.
    throw runtime_error(
        "Error: Joint sensors are not supported yet."
        "Unable to parse sensor on joint " +
        joint_name + ".");
  }
}

void parseSDFLink(RigidBodySystem& sys, string model_name, XMLElement* node,
                  PoseMap& pose_map) {
  // Obtains the name of the link.
  const char* attr = node->Attribute("name");
  if (!attr) throw runtime_error("ERROR: link tag is missing name attribute");
  string link_name(attr);

  // Obtains the corresponding rigid body from the rigid body tree.
  auto body = sys.getRigidBodyTree()->findLink(link_name, model_name);

  // Obtains the transform from the link to the model.
  Isometry3d transform_link_to_model = Isometry3d::Identity();
  XMLElement* pose = node->FirstChildElement("pose");
  if (pose) {
    poseValueToTransform(pose, pose_map, transform_link_to_model);
    pose_map.insert(
        std::pair<string, Isometry3d>(body->name_, transform_link_to_model));
  }

  // Processes each sensor element within the link.
  for (XMLElement* elnode = node->FirstChildElement("sensor"); elnode;
       elnode = elnode->NextSiblingElement("sensor")) {
    attr = elnode->Attribute("name");
    if (!attr)
      throw runtime_error("ERROR: sensor tag is missing name attribute");
    string sensor_name(attr);

    attr = elnode->Attribute("type");
    if (!attr)
      throw runtime_error("ERROR: sensor tag is missing type attribute");
    string type(attr);

    Isometry3d transform_sensor_to_model = transform_link_to_model;
    XMLElement* pose = elnode->FirstChildElement("pose");
    if (pose) {
      poseValueToTransform(pose, pose_map, transform_sensor_to_model,
                           transform_link_to_model);
    }

    if (type == "ray") {
      auto frame = allocate_shared<RigidBodyFrame>(
          Eigen::aligned_allocator<RigidBodyFrame>(), sensor_name, body,
          transform_link_to_model.inverse() * transform_sensor_to_model);
      sys.getRigidBodyTree()->addFrame(frame);
      sys.addSensor(allocate_shared<RigidBodyDepthSensor>(
          Eigen::aligned_allocator<RigidBodyDepthSensor>(), sys, sensor_name,
          frame, elnode));
    } else {
      throw std::runtime_error(
          "ERROR: Drake C++ currently does not support sensors of type " +
          type + ".");
    }
  }
}

void parseSDFModel(RigidBodySystem& sys, XMLElement* node) {
  // A pose map is necessary since SDF specifies almost everything in the
  // global coordinate frame. The pose map contains transforms from a link's
  // coordinate frame to the model's coordinate frame.
  PoseMap pose_map;

  // Obtains the name of the model.
  if (!node->Attribute("name"))
    throw runtime_error("Error: your model must have a name attribute");
  string model_name = node->Attribute("name");

  // Parses each link element within the model.
  for (XMLElement* elnode = node->FirstChildElement("link"); elnode;
       elnode = elnode->NextSiblingElement("link"))
    parseSDFLink(sys, model_name, elnode, pose_map);

  // Parses each joint element within the model.
  for (XMLElement* elnode = node->FirstChildElement("joint"); elnode;
       elnode = elnode->NextSiblingElement("joint"))
    parseSDFJoint(sys, model_name, elnode, pose_map);
}

void parseSDF(RigidBodySystem& sys, XMLDocument* xml_doc) {
  XMLElement* node = xml_doc->FirstChildElement("sdf");
  if (!node)
    throw std::runtime_error(
        "ERROR: This xml file does not contain an sdf tag");
  for (XMLElement* elnode = node->FirstChildElement("model"); elnode;
       elnode = node->NextSiblingElement("model"))
    parseSDFModel(sys, elnode);
}

void RigidBodySystem::addRobotFromURDFString(
    const string& xml_string, const string& root_dir,
    const DrakeJoint::FloatingBaseType floating_base_type) {
  // first add the urdf to the rigid body tree
  tree->addRobotFromURDFString(xml_string, root_dir, floating_base_type);

  // now parse additional tags understood by rigid body system (actuators,
  // sensors, etc)
  XMLDocument xml_doc;
  xml_doc.Parse(xml_string.c_str());

  parseURDF(*this, &xml_doc);
}

void RigidBodySystem::addRobotFromURDF(
    const string& urdf_filename,
    const DrakeJoint::FloatingBaseType floating_base_type,
    std::shared_ptr<RigidBodyFrame> weld_to_frame) {
  // first add the urdf to the rigid body tree
  tree->addRobotFromURDF(urdf_filename, floating_base_type, weld_to_frame);

  // now parse additional tags understood by rigid body system (actuators,
  // sensors, etc)
  XMLDocument xml_doc;
  xml_doc.LoadFile(urdf_filename.data());
  if (xml_doc.ErrorID() != XML_SUCCESS) {
    throw std::runtime_error("failed to parse xml in file " + urdf_filename +
                             "\n" + xml_doc.ErrorName());
  }
  parseURDF(*this, &xml_doc);
}

void RigidBodySystem::addRobotFromSDF(
    const string& sdf_filename,
    const DrakeJoint::FloatingBaseType floating_base_type,
    std::shared_ptr<RigidBodyFrame> weld_to_frame) {
  // Adds the robot to the rigid body tree.
  tree->addRobotFromSDF(sdf_filename, floating_base_type, weld_to_frame);

  // Parses the additional SDF elements that are understood by RigidBodySystem,
  // namely (actuators, sensors, etc.).
  XMLDocument xml_doc;
  xml_doc.LoadFile(sdf_filename.data());
  if (xml_doc.ErrorID() != XML_SUCCESS) {
    throw std::runtime_error("failed to parse xml in file " + sdf_filename +
                             "\n" + xml_doc.ErrorName());
  }
  parseSDF(*this, &xml_doc);
}

void RigidBodySystem::addRobotFromFile(
    const std::string& filename,
    const DrakeJoint::FloatingBaseType floating_base_type,
    std::shared_ptr<RigidBodyFrame> weld_to_frame) {
  spruce::path p(filename);
  auto ext = p.extension();

  // Converts the file extension to be all lower case.
  std::transform(ext.begin(), ext.end(), ext.begin(), ::tolower);

  if (ext == ".urdf")
    addRobotFromURDF(filename, floating_base_type, weld_to_frame);
  else if (ext == ".sdf")
    addRobotFromSDF(filename, floating_base_type, weld_to_frame);
  else
    throw runtime_error("unknown file extension: " + ext);
}

Eigen::VectorXd spatialForceInFrameToJointTorque(
    const RigidBodyTree* tree, const KinematicsCache<double>& rigid_body_state,
    const RigidBodyFrame* frame, const Eigen::Matrix<double, 6, 1>& wrench) {
  auto T_frame_to_world =
      tree->relativeTransform(rigid_body_state, 0, frame->frame_index);
  auto force_in_world = transformSpatialForce(T_frame_to_world, wrench);
  std::vector<int> v_indices;
  auto J = tree->geometricJacobian(rigid_body_state, 0, frame->frame_index, 0,
                                   false, &v_indices);
  Eigen::VectorXd tau = Eigen::VectorXd::Zero(tree->number_of_velocities());
  for (int i = 0; i < v_indices.size(); i++) {
    tau(v_indices[i]) = J.col(i).dot(force_in_world);
  }
  return tau;
}

}  // namespace Drake<|MERGE_RESOLUTION|>--- conflicted
+++ resolved
@@ -261,7 +261,6 @@
   return y;
 }
 
-<<<<<<< HEAD
 std::vector<const RigidBodySensor*> RigidBodySystem::GetSensors() const {
   std::vector<const RigidBodySensor*> result;
   for (size_t ii = 0; ii < sensors.size(); ii++) {
@@ -270,50 +269,11 @@
   return result;
 }
 
-// todo: move this to a more central location
-class SingleTimeKinematicConstraintWrapper : public Constraint {
- public:
-  SingleTimeKinematicConstraintWrapper(
-      const shared_ptr<SingleTimeKinematicConstraint>& rigid_body_constraint)
-      : Constraint(rigid_body_constraint->getNumConstraint(nullptr)),
-        rigid_body_constraint(rigid_body_constraint),
-        kinsol(rigid_body_constraint->getRobotPointer()->bodies) {
-    rigid_body_constraint->bounds(nullptr, lower_bound_, upper_bound_);
-  }
-  ~SingleTimeKinematicConstraintWrapper() override {}
-
-  void eval(const Eigen::Ref<const Eigen::VectorXd>& q,
-            Eigen::VectorXd& y) const override {
-    kinsol.initialize(q);
-    rigid_body_constraint->getRobotPointer()->doKinematics(kinsol);
-    MatrixXd dy;
-    rigid_body_constraint->eval(nullptr, kinsol, y, dy);
-  }
-  void eval(const Eigen::Ref<const TaylorVecXd>& tq,
-            TaylorVecXd& ty) const override {
-    kinsol.initialize(autoDiffToValueMatrix(tq));
-    rigid_body_constraint->getRobotPointer()->doKinematics(kinsol);
-    VectorXd y;
-    MatrixXd dy;
-    rigid_body_constraint->eval(nullptr, kinsol, y, dy);
-    initializeAutoDiffGivenGradientMatrix(
-        y, (dy * autoDiffToGradientMatrix(tq)).eval(), ty);
-  }
-
- private:
-  shared_ptr<SingleTimeKinematicConstraint> rigid_body_constraint;
-  mutable KinematicsCache<double> kinsol;
-};
-
-DRAKERBSYSTEM_EXPORT RigidBodySystem::StateVector<double> getInitialState(
-    const RigidBodySystem& sys) {
+DRAKERBSYSTEM_EXPORT RigidBodySystem::StateVector<double>
+getInitialState(const RigidBodySystem& sys) {
   VectorXd x0(sys.tree->number_of_positions() +
               sys.tree->number_of_velocities());
-=======
-DRAKERBSYSTEM_EXPORT RigidBodySystem::StateVector<double>
-Drake::getInitialState(const RigidBodySystem& sys) {
-  VectorXd x0(sys.tree->num_positions + sys.tree->num_velocities);
->>>>>>> 93a87341
+
   default_random_engine generator;
   x0 << sys.tree->getRandomConfiguration(generator),
       VectorXd::Random(sys.tree->number_of_velocities());
