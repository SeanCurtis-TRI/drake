# -*- python -*-
# This file contains rules for Bazel; see drake/doc/bazel.rst.

load("//tools:drake.bzl", "drake_cc_googletest", "drake_cc_library")
load("//tools:lint.bzl", "add_lint_tests")

package(default_visibility = ["//visibility:public"])

drake_cc_library(
    name = "framework",
    srcs = [],
    deps = [
        ":cache",
        ":context",
        ":diagram",
        ":diagram_builder",
        ":diagram_context",
        ":leaf_context",
        ":leaf_system",
        ":parameters",
        ":single_output_vector_source",
        ":state",
        ":system",
<<<<<<< HEAD
=======
        ":system_constraint",
>>>>>>> 34f912c7
        ":system_symbolic_inspector",
        ":value",
        ":vector",
        ":vector_system",
    ],
)

drake_cc_library(
    name = "vector",
    srcs = [
        "basic_vector.cc",
        "subvector.cc",
        "supervector.cc",
        "vector_base.cc",
    ],
    hdrs = [
        "basic_vector.h",
        "subvector.h",
        "supervector.h",
        "vector_base.h",
    ],
    deps = [
        "//drake/common",
        "//drake/common:autodiff",
        "//drake/common:dummy_value",
        "//drake/common:symbolic",
    ],
)

drake_cc_library(
    name = "value",
    srcs = ["value.cc"],
    hdrs = ["value.h"],
    deps = [
        ":vector",
        "//drake/common",
        "//drake/common:copyable_unique_ptr",
        "//drake/common:is_cloneable",
    ],
)

drake_cc_library(
    name = "value_checker",
    srcs = [],
    hdrs = ["value_checker.h"],
    visibility = [":__subpackages__"],
    deps = [
        ":value",
        "//drake/common",
        "//drake/common:nice_type_name",
    ],
)

drake_cc_library(
    name = "cache",
    srcs = ["cache.cc"],
    hdrs = ["cache.h"],
    deps = [
        ":value",
        "//drake/common",
    ],
)

drake_cc_library(
    name = "abstract_values",
    srcs = ["abstract_values.cc"],
    hdrs = ["abstract_values.h"],
    deps = [
        ":value",
        "//drake/common",
        "//drake/common:autodiff",
    ],
)

drake_cc_library(
    name = "continuous_state",
    srcs = ["continuous_state.cc"],
    hdrs = ["continuous_state.h"],
    deps = [
        ":vector",
        "//drake/common",
        "//drake/common:autodiff",
    ],
)

drake_cc_library(
    name = "discrete_values",
    srcs = ["discrete_values.cc"],
    hdrs = ["discrete_values.h"],
    deps = [
        ":value",
        ":vector",
        "//drake/common",
        "//drake/common:autodiff",
    ],
)

drake_cc_library(
    name = "state",
    srcs = ["state.cc"],
    hdrs = ["state.h"],
    deps = [
        ":abstract_values",
        ":continuous_state",
        ":discrete_values",
        ":value",
        ":vector",
        "//drake/common",
        "//drake/common:autodiff",
    ],
)

drake_cc_library(
    name = "event_collection",
    srcs = [
        "event_collection.cc",
    ],
    hdrs = [
        "event.h",
        "event_collection.h",
    ],
    deps = [
        ":abstract_values",
        ":context",
        ":value",
        "//drake/common",
        "//drake/common:autodiff",
    ],
)

drake_cc_library(
    name = "parameters",
    srcs = ["parameters.cc"],
    hdrs = ["parameters.h"],
    deps = [
        ":abstract_values",
        ":discrete_values",
        "//drake/common",
    ],
)

drake_cc_library(
    name = "system_common",
    srcs = [],
    hdrs = [
        "system_common.h",
    ],
    deps = [
    ],
)

drake_cc_library(
    name = "input_port_descriptor",
    srcs = [
        "input_port_descriptor.cc",
    ],
    hdrs = [
        "input_port_descriptor.h",
    ],
    deps = [
        ":system_common",
        "//drake/common",
    ],
)

drake_cc_library(
    name = "output_port_listener_interface",
    srcs = ["output_port_listener_interface.cc"],
    hdrs = ["output_port_listener_interface.h"],
    deps = [
        "//drake/common",
    ],
)

drake_cc_library(
    name = "output_port_value",
    srcs = ["output_port_value.cc"],
    hdrs = ["output_port_value.h"],
    deps = [
        ":output_port_listener_interface",
        ":value",
        ":value_checker",
        ":vector",
        "//drake/common",
    ],
)

drake_cc_library(
    name = "input_port_evaluator_interface",
    srcs = ["input_port_evaluator_interface.cc"],
    hdrs = ["input_port_evaluator_interface.h"],
    deps = [
        ":input_port_descriptor",
        ":output_port_value",
        "//drake/common",
    ],
)

drake_cc_library(
    name = "input_port_value",
    srcs = ["input_port_value.cc"],
    hdrs = ["input_port_value.h"],
    deps = [
        ":input_port_evaluator_interface",
        ":vector",
        "//drake/common",
    ],
)

drake_cc_library(
    name = "context",
    srcs = ["context.cc"],
    hdrs = ["context.h"],
    deps = [
        ":input_port_evaluator_interface",
        ":input_port_value",
        ":parameters",
        ":state",
        "//drake/common",
    ],
)

drake_cc_library(
    name = "leaf_context",
    srcs = ["leaf_context.cc"],
    hdrs = ["leaf_context.h"],
    deps = [
        ":cache",
        ":context",
        ":parameters",
        ":vector",
        "//drake/common",
    ],
)

drake_cc_library(
    name = "system",
    srcs = [
        "output_port.cc",
        "system.cc",
        "witness_function.cc",
    ],
    hdrs = [
        "output_port.h",
        "system.h",
        "witness_function.h",
    ],
    deps = [
        ":cache",
        ":context",
        ":event_collection",
        ":system_common",
        ":system_constraint",
        ":value",
        "//drake/common",
        "//drake/common:autodiff",
        "//drake/common:symbolic",
        "//drake/common:type_safe_index",
        "//drake/common:unused",
    ],
)

drake_cc_library(
    name = "leaf_output_port",
    srcs = ["leaf_output_port.cc"],
    hdrs = ["leaf_output_port.h"],
    deps = [
        ":system",
        ":value",
        ":vector",
        "//drake/common",
    ],
)

drake_cc_library(
    name = "model_values",
    srcs = ["model_values.cc"],
    hdrs = ["model_values.h"],
    visibility = [":__subpackages__"],
    deps = [
        ":value",
        ":vector",
        "//drake/common",
    ],
)

drake_cc_library(
    name = "system_scalar_converter",
    srcs = [
        "system_scalar_converter.cc",
    ],
    hdrs = [
        "scalar_conversion_traits.h",
        "system_scalar_converter.h",
        "system_type_tag.h",
    ],
    deps = [
        ":system",
        "//drake/common",
        "//drake/common:hash",
    ],
)

drake_cc_library(
    name = "leaf_system",
    srcs = ["leaf_system.cc"],
    hdrs = ["leaf_system.h"],
    deps = [
        ":leaf_context",
        ":leaf_output_port",
        ":model_values",
        ":system",
        ":system_scalar_converter",
        ":system_symbolic_inspector",
        ":value_checker",
        "//drake/common",
        "//drake/common:number_traits",
        "//drake/common:unused",
    ],
)

drake_cc_library(
    name = "diagram_continuous_state",
    srcs = ["diagram_continuous_state.cc"],
    hdrs = ["diagram_continuous_state.h"],
    deps = [
        ":state",
        "//drake/common",
    ],
)

drake_cc_library(
    name = "diagram_context",
    srcs = ["diagram_context.cc"],
    hdrs = ["diagram_context.h"],
    deps = [
        ":context",
        ":diagram_continuous_state",
        ":vector",
        "//drake/common",
    ],
)

drake_cc_library(
    name = "diagram",
    srcs = ["diagram.cc"],
    hdrs = ["diagram.h"],
    deps = [
        ":cache",
        ":diagram_context",
        ":system",
        "//drake/common",
        "//drake/common:number_traits",
    ],
)

drake_cc_library(
    name = "diagram_builder",
    srcs = ["diagram_builder.cc"],
    hdrs = ["diagram_builder.h"],
    deps = [
        ":diagram",
        "//drake/common",
    ],
)

drake_cc_library(
<<<<<<< HEAD
=======
    name = "system_constraint",
    srcs = ["system_constraint.cc"],
    hdrs = ["system_constraint.h"],
    deps = [
        "//drake/common",
        "//drake/common:symbolic",
        "//drake/common:type_safe_index",
    ],
)

drake_cc_library(
>>>>>>> 34f912c7
    name = "system_symbolic_inspector",
    srcs = ["system_symbolic_inspector.cc"],
    hdrs = ["system_symbolic_inspector.h"],
    deps = [
        ":context",
        ":system",
        "//drake/common:symbolic",
    ],
)

drake_cc_library(
    name = "single_output_vector_source",
    srcs = ["single_output_vector_source.cc"],
    hdrs = ["single_output_vector_source.h"],
    deps = [
        ":leaf_system",
    ],
)

drake_cc_library(
    name = "vector_system",
    srcs = ["vector_system.cc"],
    hdrs = ["vector_system.h"],
    deps = [
        ":leaf_system",
        "//drake/common:unused",
    ],
)

# === test/ ===

drake_cc_googletest(
    name = "basic_vector_test",
    deps = [
        ":vector",
        "//drake/common",
        "//drake/common:autodiff",
        "//drake/common:eigen_matrix_compare",
        "//drake/common:symbolic",
    ],
)

drake_cc_googletest(
    name = "cache_test",
    deps = [
        ":cache",
        "//drake/common",
        "//drake/systems/framework/test_utilities",
    ],
)

drake_cc_googletest(
    name = "continuous_state_test",
    deps = [
        ":continuous_state",
        "//drake/common",
    ],
)

drake_cc_googletest(
    name = "diagram_builder_test",
    deps = [
        ":diagram_builder",
        "//drake/common",
        "//drake/systems/primitives:adder",
        "//drake/systems/primitives:constant_vector_source",
        "//drake/systems/primitives:demultiplexer",
        "//drake/systems/primitives:gain",
        "//drake/systems/primitives:integrator",
    ],
)

drake_cc_googletest(
    name = "diagram_context_test",
    deps = [
        ":diagram_context",
        "//drake/common",
        "//drake/common:eigen_matrix_compare",
        "//drake/systems/framework/test_utilities:pack_value",
        "//drake/systems/primitives:adder",
        "//drake/systems/primitives:constant_vector_source",
        "//drake/systems/primitives:integrator",
        "//drake/systems/primitives:zero_order_hold",
    ],
)

drake_cc_googletest(
    name = "diagram_test",
    deps = [
        ":diagram",
        "//drake/common",
        "//drake/common:is_dynamic_castable",
        "//drake/systems/analysis:stateless_system",
        "//drake/systems/framework/test_utilities:pack_value",
        "//drake/systems/primitives:adder",
        "//drake/systems/primitives:constant_value_source",
        "//drake/systems/primitives:constant_vector_source",
        "//drake/systems/primitives:gain",
        "//drake/systems/primitives:integrator",
        "//drake/systems/primitives:zero_order_hold",
    ],
)

drake_cc_googletest(
    name = "discrete_values_test",
    deps = [
        ":discrete_values",
        "//drake/common",
    ],
)

drake_cc_googletest(
    name = "leaf_context_test",
    deps = [
        ":leaf_context",
        "//drake/common",
        "//drake/common:eigen_matrix_compare",
        "//drake/common:is_dynamic_castable",
        "//drake/systems/framework/test_utilities",
    ],
)

drake_cc_googletest(
    name = "leaf_system_test",
    deps = [
        ":leaf_system",
        "//drake/common",
        "//drake/common:is_dynamic_castable",
        "//drake/systems/framework/test_utilities",
    ],
)

drake_cc_googletest(
    name = "model_values_test",
    deps = [
        ":model_values",
        "//drake/common:autodiff",
        "//drake/common:symbolic",
        "//drake/systems/framework/test_utilities",
    ],
)

drake_cc_googletest(
    name = "abstract_values_test",
    deps = [
        ":abstract_values",
        "//drake/common",
        "//drake/systems/framework/test_utilities",
    ],
)

drake_cc_googletest(
    name = "parameters_test",
    deps = [
        ":parameters",
        "//drake/common",
        "//drake/systems/framework/test_utilities",
    ],
)

drake_cc_googletest(
    name = "subvector_test",
    deps = [
        ":vector",
        "//drake/common",
        "//drake/common:eigen_matrix_compare",
    ],
)

drake_cc_googletest(
    name = "supervector_test",
    deps = [
        ":vector",
        "//drake/common",
    ],
)

drake_cc_googletest(
    name = "input_port_value_test",
    deps = [
        ":input_port_value",
        "//drake/common",
    ],
)

drake_cc_googletest(
    name = "output_port_value_test",
    deps = [
        ":output_port_value",
        "//drake/common",
    ],
)

drake_cc_googletest(
    name = "output_port_test",
    deps = [
        ":leaf_context",
        ":system",
        "//drake/common",
        "//drake/systems/framework/test_utilities",
        "//drake/systems/primitives:constant_vector_source",
    ],
)

drake_cc_googletest(
    name = "system_test",
    deps = [
        ":leaf_context",
        ":leaf_output_port",
        ":system",
        "//drake/common",
        "//drake/systems/framework/test_utilities",
    ],
)

drake_cc_googletest(
    name = "value_test",
    deps = [
        ":value",
        "//drake/common",
    ],
)

drake_cc_googletest(
    name = "value_checker_test",
    deps = [
        ":value_checker",
    ],
)

drake_cc_googletest(
    name = "system_symbolic_inspector_test",
    deps = [
        ":leaf_system",
        ":system_symbolic_inspector",
        "//drake/examples/pendulum:pendulum_plant",
    ],
)

drake_cc_googletest(
    name = "single_output_vector_source_test",
    deps = [
        ":single_output_vector_source",
    ],
)

drake_cc_googletest(
    name = "vector_system_test",
    deps = [
        ":vector_system",
        "//drake/systems/framework/test_utilities",
    ],
)

drake_cc_googletest(
    name = "system_scalar_converter_test",
    deps = [
        ":leaf_system",
        ":system_scalar_converter",
        "//drake/systems/framework/test_utilities:scalar_conversion",
    ],
)

drake_cc_googletest(
    name = "system_constraint_test",
    deps = [
        "//drake/common:eigen_matrix_compare",
        "//drake/systems/primitives:linear_system",
    ],
)

drake_cc_googletest(
    name = "system_scalar_conversion_doxygen_test",
    deps = [
        "//drake/examples/pendulum:pendulum_plant",
    ],
)

add_lint_tests()<|MERGE_RESOLUTION|>--- conflicted
+++ resolved
@@ -21,10 +21,7 @@
         ":single_output_vector_source",
         ":state",
         ":system",
-<<<<<<< HEAD
-=======
         ":system_constraint",
->>>>>>> 34f912c7
         ":system_symbolic_inspector",
         ":value",
         ":vector",
@@ -392,8 +389,6 @@
 )
 
 drake_cc_library(
-<<<<<<< HEAD
-=======
     name = "system_constraint",
     srcs = ["system_constraint.cc"],
     hdrs = ["system_constraint.h"],
@@ -405,7 +400,6 @@
 )
 
 drake_cc_library(
->>>>>>> 34f912c7
     name = "system_symbolic_inspector",
     srcs = ["system_symbolic_inspector.cc"],
     hdrs = ["system_symbolic_inspector.h"],
