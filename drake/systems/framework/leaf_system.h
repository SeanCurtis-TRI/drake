--- conflicted
+++ resolved
@@ -200,9 +200,6 @@
   }
 
   std::multimap<int, int> GetDirectFeedthroughs() const final {
-<<<<<<< HEAD
-    auto sparsity = MakeSystemSymbolicInspector();
-=======
     // A helper object that is latch-initialized the first time it is needed,
     // but not before.  The optional<> wrapper represents whether or not the
     // latch-init has been attempted; the unique_ptr's non-nullness represents
@@ -225,7 +222,6 @@
     };
 
     // Iterate all input-output pairs, populating the map with the "true" terms.
->>>>>>> 34f912c7
     std::multimap<int, int> pairs;
     for (int u = 0; u < this->get_num_input_ports(); ++u) {
       for (int v = 0; v < this->get_num_output_ports(); ++v) {
@@ -482,11 +478,7 @@
   ///   from the symbolic equations. This method is typically preferred for
   ///   systems that have a symbolic form, but should be avoided in certain
   ///   corner cases where fully descriptive symbolic analysis is impossible,
-<<<<<<< HEAD
-  ///   e.g. when the symbolic form depends on C++ native conditionals. For
-=======
   ///   e.g., when the symbolic form depends on C++ native conditionals. For
->>>>>>> 34f912c7
   ///   additional discussion, consult the documentation for
   ///   SystemSymbolicInspector.
   ///
@@ -496,28 +488,11 @@
   ///   output is not fully descriptive, as discussed above. Manually configured
   ///   sparsity must be conservative: if there is any Context for which an
   ///   input port is direct-feedthrough to an output port, this function must
-<<<<<<< HEAD
-  ///   return true for those two ports.
-  virtual bool DoHasDirectFeedthrough(const SystemSymbolicInspector* sparsity,
-                                      int input_port, int output_port) const {
-    DRAKE_ASSERT(input_port >= 0);
-    DRAKE_ASSERT(input_port < this->get_num_input_ports());
-    DRAKE_ASSERT(output_port >= 0);
-    DRAKE_ASSERT(output_port < this->get_num_output_ports());
-
-    // If no symbolic sparsity matrix is available, assume direct feedthrough
-    // by default.
-    if (sparsity == nullptr) {
-      return true;
-    }
-    return sparsity->IsConnectedInputToOutput(input_port, output_port);
-=======
   ///   return either true or nullopt for those two ports.
   virtual optional<bool> DoHasDirectFeedthrough(
       int input_port, int output_port) const {
     unused(input_port, output_port);
     return nullopt;
->>>>>>> 34f912c7
   }
 
   // =========================================================================
