--- conflicted
+++ resolved
@@ -1061,8 +1061,6 @@
   expected.emplace(0, 1);
   auto feedthrough_pairs = system.GetDirectFeedthroughs();
   EXPECT_EQ(feedthrough_pairs, expected);
-<<<<<<< HEAD
-=======
 }
 
 // Sanity check the default implementation of ToAutoDiffXd.
@@ -1075,7 +1073,6 @@
   const auto* const downcast =
       dynamic_cast<SymbolicSparsitySystem<AutoDiffXd>*>(autodiff.get());
   ASSERT_NE(downcast, nullptr);
->>>>>>> 76fa4963
 }
 
 GTEST_TEST(GraphvizTest, Attributes) {
