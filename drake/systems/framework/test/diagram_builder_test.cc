#include "drake/systems/framework/diagram_builder.h"

#include <Eigen/Dense>
#include <gtest/gtest.h>

#include "drake/systems/framework/diagram.h"
#include "drake/systems/primitives/adder.h"
#include "drake/systems/primitives/constant_vector_source.h"
#include "drake/systems/primitives/demultiplexer.h"
#include "drake/systems/primitives/gain.h"
#include "drake/systems/primitives/integrator.h"

namespace drake {
namespace systems {
namespace {

<<<<<<< HEAD
=======
// Tests ::empty().
GTEST_TEST(DiagramBuilderTest, Empty) {
  DiagramBuilder<double> builder;
  const DiagramBuilder<double>& const_builder = builder;
  EXPECT_TRUE(const_builder.empty());
  builder.AddSystem<Adder>(1 /* inputs */, 1 /* size */);
  EXPECT_FALSE(const_builder.empty());
}

>>>>>>> 76fa4963
// A special class to distinguish between cycles and algebraic loops. The system
// has one input and two outputs. One output simply "echoes" the input (direct
// feedthrough). The other output merely outputs a const value. That means, the
// system *has* feedthrough, but a cycle in the diagram graph does not imply
// an algebraic loop.
template <typename T>
class ConstAndEcho : public LeafSystem<T> {
 public:
  ConstAndEcho() {
    this->DeclareInputPort(kVectorValued, 1);
    this->DeclareVectorOutputPort(BasicVector<T>(1), &ConstAndEcho::CalcEcho);
    this->DeclareVectorOutputPort(BasicVector<T>(1),
                                  &ConstAndEcho::CalcConstant);
  }

  const systems::InputPortDescriptor<T>& get_vec_input_port() {
    return this->get_input_port(0);
  }

  const systems::OutputPort<T>& get_echo_output_port() const {
    return systems::System<T>::get_output_port(0);
  }

  const systems::OutputPort<T>& get_const_output_port() const {
    return systems::System<T>::get_output_port(1);
  }

  void CalcConstant(const Context<T>& context,
                    BasicVector<T>* const_value) const {
    const_value->get_mutable_value() << 17;
  }

  void CalcEcho(const Context<T>& context, BasicVector<T>* echo) const {
    const BasicVector<T>* input_vector = this->EvalVectorInput(context, 0);
    echo->get_mutable_value() = input_vector->get_value();
  }

  ConstAndEcho<symbolic::Expression>* DoToSymbolic() const override {
    return new ConstAndEcho<symbolic::Expression>();
  }
};

// Tests that an exception is thrown if the diagram contains an algebraic loop.
GTEST_TEST(DiagramBuilderTest, AlgebraicLoop) {
  DiagramBuilder<double> builder;
  auto adder = builder.AddSystem<Adder>(1 /* inputs */, 1 /* size */);
  adder->set_name("adder");
  // Connect the output port to the input port.
  builder.Connect(adder->get_output_port(), adder->get_input_port(0));
  EXPECT_THROW(builder.Build(), std::logic_error);
}

// Tests that a cycle which is not an algebraic loop is recognized as valid.
// The system has direct feedthrough; but, at the port level, it is wired
// without an algebraic loop at the port level.
GTEST_TEST(DiagramBuilderTest, CycleButNoLoopPortLevel) {
  DiagramBuilder<double> builder;

  //    +----------+
  //    |---+  +---|
  // +->| I |->| E |
  // |  |---+  +---|
  // |  |      +---|
  // |  |      | C |--+
  // |  |      +---|  |
  // |  |__________|  |
  // |                |
  // +----------------+
  //
  // The input feeds through to the echo output, but it is the constant output
  // that is connected to input. So, the system has direct feeedthrough, the
  // diagram has a cycle at the *system* level, but there is no algebraic loop.

  auto echo = builder.AddSystem<ConstAndEcho>();
  echo->set_name("echo");
  builder.Connect(echo->get_const_output_port(), echo->get_vec_input_port());
  EXPECT_NO_THROW(builder.Build());
}

// Contrasts with CycleButNoLoopPortLevel. In this case, the cycle *does*
// represent an algebraic loop.
GTEST_TEST(DiagramBuilderTest, CycleAtLoopPortLevel) {
  DiagramBuilder<double> builder;

  //    +----------+
  //    |---+  +---|
  // +->| I |->| E |--+
  // |  |---+  +---|  |
  // |  |      +---|  |
  // |  |      | C |  |
  // |  |      +---|  |
  // |  |__________|  |
  // |                |
  // +----------------+
  //
  // The input feeds through to the echo output, but it is the constant output
  // that is connected to input. So, the system has direct feeedthrough, the
  // diagram has a cycle at the *system* level, but there is no algebraic loop.

  auto echo = builder.AddSystem<ConstAndEcho>();
  echo->set_name("echo");
  builder.Connect(echo->get_echo_output_port(), echo->get_vec_input_port());
  EXPECT_THROW(builder.Build(), std::logic_error);
}

// Tests that a cycle which is not an algebraic loop is recognized as valid.
// The cycle contains a system with no direct feedthrough; so the apparent loop
// is broken at the *system* level.
GTEST_TEST(DiagramBuilderTest, CycleButNoAlgebraicLoopSystemLevel) {
  DiagramBuilder<double> builder;

  // Create the following diagram:
  //
  // input --->| 0       |
  //           |   Adder +---> Integrator -|
  //        |->| 1       |                 |---> output
  //        |------------------------------|
  auto adder = builder.AddSystem<Adder>(2 /* inputs */, 1 /* size */);
  adder->set_name("adder");
  auto integrator = builder.AddSystem<Integrator>(1 /* size */);
  integrator->set_name("integrator");

  builder.Connect(integrator->get_output_port(), adder->get_input_port(1));

  // There is no algebraic loop, so we should not throw.
  EXPECT_NO_THROW(builder.Build());
}

// Tests that multiple cascaded elements that are not direct-feedthrough
// are buildable.
GTEST_TEST(DiagramBuilderTest, CascadedNonDirectFeedthrough) {
  DiagramBuilder<double> builder;

  auto integrator1 = builder.AddSystem<Integrator>(1 /* size */);
  integrator1->set_name("integrator1");
  auto integrator2 = builder.AddSystem<Integrator>(1 /* size */);
  integrator2->set_name("integrator2");

  builder.Connect(integrator1->get_output_port(),
                  integrator2->get_input_port());

  // There is no algebraic loop, so we should not throw.
  EXPECT_NO_THROW(builder.Build());
}

// Tests that an exception is thrown when building an empty diagram.
GTEST_TEST(DiagramBuilderTest, FinalizeWhenEmpty) {
  DiagramBuilder<double> builder;
  EXPECT_THROW(builder.Build(), std::logic_error);
}

GTEST_TEST(DiagramBuilderTest, SystemsThatAreNotAddedThrow) {
  DiagramBuilder<double> builder;
  Adder<double> adder(1 /* inputs */, 1 /* size */);
  EXPECT_THROW(builder.Connect(adder, adder), std::exception);
  EXPECT_THROW(builder.ExportInput(adder.get_input_port(0)), std::exception);
  EXPECT_THROW(builder.ExportOutput(adder.get_output_port()), std::exception);
}

// Helper class that has one input port, and no output ports.
template <typename T>
class Sink : public LeafSystem<T> {
 public:
  Sink() { this->DeclareInputPort(kVectorValued, 1); }
};

// Tests the sole-port based overload of Connect().
class DiagramBuilderSolePortsTest : public ::testing::Test {
 protected:
  void SetUp() override {
    out1_ = builder_.AddSystem<ConstantVectorSource>(Vector1d::Ones());
    out1_->set_name("constant");
    in1_ = builder_.AddSystem<Sink>();
    in1_->set_name("sink");
    in1out1_ = builder_.AddSystem<Gain>(1.0 /* gain */, 1 /* size */);
    in1out1_->set_name("gain");
    in2out1_ = builder_.AddSystem<Adder>(2 /* inputs */, 1 /* size */);
    in2out1_->set_name("adder");
    in1out2_ = builder_.AddSystem<Demultiplexer>(2 /* size */);
    in1out2_->set_name("demux");
  }

  DiagramBuilder<double> builder_;
  ConstantVectorSource<double>* out1_ = nullptr;
  Sink<double>* in1_ = nullptr;
  Gain<double>* in1out1_ = nullptr;
  Adder<double>* in2out1_ = nullptr;
  Demultiplexer<double>* in1out2_ = nullptr;
};

// A diagram of Source->Gain->Sink is successful.
TEST_F(DiagramBuilderSolePortsTest, SourceGainSink) {
  EXPECT_NO_THROW(builder_.Connect(*out1_, *in1out1_));
  EXPECT_NO_THROW(builder_.Connect(*in1out1_, *in1_));
  EXPECT_NO_THROW(builder_.Build());
}

// The cascade synonym also works.
TEST_F(DiagramBuilderSolePortsTest, SourceGainSinkCascade) {
  EXPECT_NO_THROW(builder_.Cascade(*out1_, *in1out1_));
  EXPECT_NO_THROW(builder_.Cascade(*in1out1_, *in1_));
  EXPECT_NO_THROW(builder_.Build());
}

// A diagram of Gain->Source is has too few dest inputs.
TEST_F(DiagramBuilderSolePortsTest, TooFewDestInputs) {
  EXPECT_THROW(builder_.Connect(*in1out1_, *out1_), std::exception);
}

// A diagram of Source->In2out1 is has too many dest inputs.
TEST_F(DiagramBuilderSolePortsTest, TooManyDestInputs) {
  using std::exception;
  EXPECT_THROW(builder_.Connect(*out1_, *in2out1_), std::exception);
}

// A diagram of Sink->Gain is has too few src inputs.
TEST_F(DiagramBuilderSolePortsTest, TooFewSrcInputs) {
  using std::exception;
  EXPECT_THROW(builder_.Connect(*in1_, *in1out1_), std::exception);
}

// A diagram of Demux->Gain is has too many src inputs.
TEST_F(DiagramBuilderSolePortsTest, TooManySrcInputs) {
  using std::exception;
  EXPECT_THROW(builder_.Connect(*in1out2_, *in1out1_), std::exception);
}

// Test for GetMutableSystems.
GTEST_TEST(DiagramBuilderTest, GetMutableSystems) {
  DiagramBuilder<double> builder;
  auto adder1 = builder.AddSystem<Adder>(1 /* inputs */, 1 /* size */);
  adder1->set_name("adder1");
  auto adder2 = builder.AddSystem<Adder>(1 /* inputs */, 1 /* size */);
  adder2->set_name("adder2");
  EXPECT_EQ((std::vector<System<double>*>{adder1, adder2}),
            builder.GetMutableSystems());
}

// Tests that the returned exported input / output port id matches the
// number of ExportInput() / ExportOutput() calls.
GTEST_TEST(DiagramBuilderTest, ExportInputOutputIndex) {
  DiagramBuilder<double> builder;
  auto adder1 = builder.AddSystem<Adder>(3 /* inputs */, 1 /* size */);
  adder1->set_name("adder1");
  auto adder2 = builder.AddSystem<Adder>(1 /* inputs */, 1 /* size */);
  adder2->set_name("adder2");

  EXPECT_EQ(builder.ExportInput(
        adder1->get_input_port(0)), 0 /* exported input port id */);
  EXPECT_EQ(builder.ExportInput(
        adder1->get_input_port(1)), 1 /* exported input port id */);

  EXPECT_EQ(builder.ExportOutput(
        adder1->get_output_port()), 0 /* exported output port id */);
  EXPECT_EQ(builder.ExportOutput(
        adder2->get_output_port()), 1 /* exported output port id */);
}

}  // namespace
}  // namespace systems
}  // namespace drake<|MERGE_RESOLUTION|>--- conflicted
+++ resolved
@@ -14,8 +14,6 @@
 namespace systems {
 namespace {
 
-<<<<<<< HEAD
-=======
 // Tests ::empty().
 GTEST_TEST(DiagramBuilderTest, Empty) {
   DiagramBuilder<double> builder;
@@ -25,7 +23,6 @@
   EXPECT_FALSE(const_builder.empty());
 }
 
->>>>>>> 76fa4963
 // A special class to distinguish between cycles and algebraic loops. The system
 // has one input and two outputs. One output simply "echoes" the input (direct
 // feedthrough). The other output merely outputs a const value. That means, the
