--- conflicted
+++ resolved
@@ -763,12 +763,7 @@
     output->get_mutable_value() = input_vector->get_value();
   }
 
-<<<<<<< HEAD
-  bool DoHasDirectFeedthrough(const SystemSymbolicInspector* sparsity,
-                              int input_port, int output_port) const override {
-=======
   optional<bool> DoHasDirectFeedthrough(int input_port, int) const override {
->>>>>>> 34f912c7
     return input_port == feedthrough_input_;
   }
 
