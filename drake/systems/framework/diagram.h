--- conflicted
+++ resolved
@@ -380,15 +380,9 @@
   /// DiagramDiscreteVariables.
   std::unique_ptr<DiscreteValues<T>> AllocateDiscreteVariables()
       const override {
-<<<<<<< HEAD
-    std::vector<std::unique_ptr<DiscreteValues<T>>> sub_differences;
-    for (const auto& system : registered_systems_) {
-      sub_differences.push_back(system->AllocateDiscreteVariables());
-=======
     std::vector<std::unique_ptr<DiscreteValues<T>>> sub_discretes;
     for (const auto& system : registered_systems_) {
       sub_discretes.push_back(system->AllocateDiscreteVariables());
->>>>>>> 76fa4963
     }
     return std::unique_ptr<DiscreteValues<T>>(
         new internal::DiagramDiscreteVariables<T>(std::move(sub_discretes)));
@@ -1076,11 +1070,7 @@
         DRAKE_DEMAND(subdiscrete != nullptr);
 
         registered_systems_[i]->CalcDiscreteVariableUpdates(subcontext, subinfo,
-<<<<<<< HEAD
-            subdifference);
-=======
                                                             subdiscrete);
->>>>>>> 76fa4963
       }
     }
   }
