function ok = checkDependency(dep,minimum_version)
% Drake code which depends on an external library or program should
% check that dependency by calling this function.
%   example:
%     checkDependency('snopt')
% or
%     if (~checkDependency('snopt')) error('my error'); end

persistent conf;

ldep = lower(dep);
conf_var = [ldep,'_enabled'];

already_checked = isfield(conf,conf_var) && ~isempty(conf.(conf_var));
if already_checked
  ok = conf.(conf_var);
else % then try to evaluate the dependency now...
  switch(ldep)
    case 'simulink'
      v=ver('simulink');
      conf.simulink_enabled = ~isempty(v);
      if verLessThan('simulink','7.3')
        warning('Drake:SimulinkVersion','Most features of Drake require SIMULINK version 7.3 or above.');
        % haven't actually tested with lower versions
      end

    case 'spotless'
      % require spotless
      conf.spotless_enabled = logical(exist('msspoly','class'));
      if ~conf.spotless_enabled
        if ~pod_pkg_config('spotless')
          error('Drake:SpotlessRequired','Missing required dependency "spotless".  Please include the spotless pod in your pods collection or install spotless directly from <a href="https://github.com/mmt/spotless">https://github.com/mmt/spotless</a>');
        end
        conf.spotless_enabled = logical(exist('msspoly','class'));
      end

    case 'lcm'
      conf.lcm_enabled = logical(exist('lcm.lcm.LCM','class'));
      if (~conf.lcm_enabled)
        lcm_java_classpath = getCMakeParam('lcm_java_classpath');
        if ~isempty(lcm_java_classpath)
          javaaddpathProtectGlobals(lcm_java_classpath);
          disp(' Added the lcm jar to your javaclasspath (found via cmake)');
          conf.lcm_enabled = logical(exist('lcm.lcm.LCM','class'));
        end

        if (~conf.lcm_enabled)
          [retval,cp] = system(['export PKG_CONFIG_PATH=$PKG_CONFIG_PATH:',fullfile(getCMakeParam('CMAKE_INSTALL_PREFIX'),'lib','pkgconfig'),' && pkg-config --variable=classpath lcm-java']);
          if (retval==0 && ~isempty(cp))
            disp(' Added the lcm jar to your javaclasspath (found via pkg-config)');
            javaaddpathProtectGlobals(strtrim(cp));
          end

          conf.lcm_enabled = logical(exist('lcm.lcm.LCM','class'));
        end

        if (conf.lcm_enabled)
          javaaddpathProtectGlobals(fullfile(pods_get_base_path,'share','java','lcmtypes_drake.jar'));
          [retval,info] = systemWCMakeEnv([getDrakePath,'/util/check_multicast_is_loopback.sh']);
          if (retval)
            info = strrep(info,'ERROR: ','');
            info = strrep(info,'./',[getDrakePath,'/util/']);
            warning('Drake:BroadcastingLCM','Currently all of your LCM traffic will be broadcast to the network, because:\n%s',info);
          end
        elseif nargout<1
          disp(' ');
          disp(' LCM not found.  LCM support will be disabled.');
          disp(' To re-enable, add lcm-###.jar to your matlab classpath');
          disp(' (e.g., by putting javaaddpath(''/usr/local/share/java/lcm-0.9.2.jar'') into your startup.m .');
          disp(' ');
        end
      end
    case 'lcmgl'
      checkDependency('lcm');
      conf.lcmgl_enabled = logical(exist('bot_lcmgl.data_t','class'));

      if (~conf.lcmgl_enabled)
        try % try to add bot2-lcmgl.jar
          lcm_java_classpath = getCMakeParam('LCMGL_JAR_FILE');
          javaaddpathProtectGlobals(lcm_java_classpath);
          disp(' Added the lcmgl jar to your javaclasspath (found via cmake)');
        catch err
          if strcmp(err.identifier, 'Drake:CannotClearJava')
            rethrow(err);
          end
        end
        conf.lcmgl_enabled = exist('bot_lcmgl.data_t','class');
      end
      if ~conf.lcmgl_enabled && nargout<1
        disp(' ');
        disp(' LCMGL not found.  LCMGL support will be disabled.');
        disp(' To re-enable, add bot2-lcmgl.jar to your matlab classpath using javaaddpath.');
        disp(' ');
      end

    case 'ros'
      conf.ros_enabled = logical(exist('rosmatlab.node','class'));
      if (~conf.ros_enabled)
        if exist(fullfile(matlabroot, 'toolbox', 'psp', 'rosmatlab'), 'dir')
          addpath(fullfile(matlabroot, 'toolbox', 'psp', 'rosmatlab'));
          conf.ros_enabled = logical(exist('rosmatlab.node','class'));
        end
      end

      if ~conf.ros_enabled && nargout<1
        disp(' ');
        disp(' ROS not found.  ROS support will be disabled.');
        disp(' To re-enable, install MATLAB''s ROS support from');
        disp(' <a href="http://www.mathworks.com/ros">http://www.mathworks.com/hardware-support/ros</a>');
        disp(' ');
      end

    case {'snopt','studentsnopt'}
      [conf.snopt_enabled,conf.studentsnopt_enabled] = snoptEnabled();
      if (~conf.snopt_enabled && ~conf.studentsnopt_enabled)
        pod_pkg_config('snopt');
        [conf.snopt_enabled,conf.studentsnopt_enabled] = snoptEnabled();
      end

      if ~conf.snopt_enabled && ~conf.studentsnopt_enabled && nargout<1
        disp(' ');
        disp(' SNOPT not found.  SNOPT support will be disabled.');
        disp(' To re-enable, add the SNOPT matlab folder to your path and rerun addpath_drake.');
        disp(' SNOPT can be obtained from <a href="https://tig.csail.mit.edu/software/">https://tig.csail.mit.edu/software/</a> .');
        disp(' studentSNOPT can be obtained from <a href="http://www.cam.ucsd.edu/~peg/Software.html">http://www.cam.ucsd.edu/~peg/Software.html</a> .');
        disp(' ');
      end

    case 'ipopt'
      conf.ipopt_enabled = logical(exist(['ipopt.',mexext],'file'));
      
      if ~conf.ipopt_enabled && nargout<1
        disp(' ');
        disp(' IPOPT not found. IPOPT support will be disabled.');
        disp(' ');
      end
      
    case 'vrml'
      unsupported = false;
      if(exist('vrinstall','file'))
        conf.vrml_enabled = logical(vrinstall('-check','viewer'));% && usejava('awt');  % usejava('awt') return 0 if running with no display
        if ismac
          [~,osx] = system('sw_vers -productVersion');
          if ~verStringLessThan(osx,'10.9') && verLessThan('matlab','8.1')
            % per my support ticket to matlab, who sent a perfunctory response
            % pointing to this: http://www.mathworks.com/support/sysreq/release2012a/macintosh.html
            conf.vrml_enabled = false;
            disp(' ');
            disp(' Found Simulink 3D Animation Toolbox, but is not supported in this version of MATLAB.  See http://www.mathworks.com/support/sysreq/release2012a/macintosh.html ');
            disp(' ');
            unsupported = true;
          end
        end
      else
        conf.vrml_enabled=false;
      end

      if ~conf.vrml_enabled && ~unsupported && nargout<1
        disp(' ');
        disp(' Simulink 3D Animation Toolbox not found.  Have you run ''vrinstall -install viewer''?');
        disp(' ');
      end

    case 'sedumi'
      conf.sedumi_enabled = logical(exist('sedumi','file'));
      if (~conf.sedumi_enabled)
        conf.sedumi_enabled = pod_pkg_config('sedumi') && logical(exist('sedumi','file'));
      end

      if (conf.sedumi_enabled)
        %  sedumiA=[10,2,3,4;5,7,6,4];
        %  sedumib=[4;6];
        %  sedumic=[0;1;0;1];
        %  sedumiT=sedumi(sedumiA,sedumib,sedumic);%,struct('f',4),struct('fid',0));
        %  if(~sedumiT)
        %    error('SeDuMi seems to have encountered a problem. Please verify that your SeDuMi install is working.');
        %  end
      elseif nargout<1
        disp(' ');
        disp(' SeDuMi not found.  SeDuMi support will be disabled.');
        disp(' To re-enable, add SeDuMi to your matlab path and rerun addpath_drake.');
        disp(' SeDuMi can be downloaded for free from <a href="http://sedumi.ie.lehigh.edu/">http://sedumi.ie.lehigh.edu/</a> ');
        disp(' ');
      end

      case 'mosek'
          conf.mosek_enabled = logical(exist('mosekopt','file'));
          if (~conf.mosek_enabled)
              conf.mosek_enabled = pod_pkg_config('mosek') && logical(exist('mosekopt','file'));
          end
          
          if (conf.mosek_enabled)
              ok = mosekopt;
              if (ok ~= 0)
                  error('MOSEK seems to have encountered a problem. Please verify that your MOSEK install is working.');
              end
          elseif nargout<1
              disp(' ');
              disp(' MOSEK not found.  MOSEK support will be disabled.');
              disp(' MOSEK can be downloaded with a free academic license from <a href="http://www.mosek.com/resources/academic-license">http://www.mosek.com/resources/academic-license</a> ');
              disp(' ');
          end

    case 'gurobi'
      conf.gurobi_enabled = logical(exist('gurobi','file')); %&& ~isempty(getenv('GUROBI_HOME')));
      if (~conf.gurobi_enabled)
        conf.gurobi_enabled = pod_pkg_config('gurobi'); %&& ~isempty(getenv('GUROBI_HOME'));
      end

      if (conf.gurobi_enabled)
        % gurobi.mex* is loaded, now test for license issues
        model.obj = 1;
        model.A  = sparse(1,1);
        model.rhs = 0;
        model.sense = '=';
        params.outputflag = false;
        try
          result = gurobi(model, params);
        catch ex;
          conf.gurobi_enabled = false;
          disp(getReport(ex,'extended'));
        end
      end

      if ~conf.gurobi_enabled && nargout<1
        disp(' ');
        disp(' GUROBI not found or not working. GUROBI support will be disabled.');
        disp(' Note that GUROBI does provide free academic licenses')
        disp('    To enable, install GUROBI and a license from');
        disp('    <a href="http://www.gurobi.com/download/licenses/free-academic">http://www.gurobi.com/download/licenses/free-academic</a> .');
        disp(' Then, you will need to set several environment variables.');
        disp(' Please see <a href="http://drake.mit.edu/quickstart">http://drake.mit.edu/quickstart</a> for more info.');
        disp(' ');
      end

    case 'gurobi_mex'
      conf.gurobi_mex_enabled = logical(exist('gurobiQPmex'));


      if ~conf.gurobi_mex_enabled && nargout<1
        disp(' ');
        disp(' GUROBI MEX not found.  GUROBI MEX support will be disabled.');
        disp('    To enable, install the GUROBI pod in your pod collection, and rerun make config; make in drake');
        disp(' ');
      end

    case 'fastqp'
      conf.fastqp_enabled = logical(exist(['fastqpmex.',mexext],'file'));
      
      if ~conf.fastqp_enabled && nargout<1
        disp(' ');
        disp(' fastqp not found. fastqp support will be disabled.');
      end
      
    case 'bertini'
      conf.bertini_enabled = logical(exist('bertini','file'));
      if (~conf.bertini_enabled)
        conf.bertini_enabled = pod_pkg_config('bertini');
      end

      if ~conf.bertini_enabled && nargout<1
        disp(' ');
        disp(' Bertini not found.');
        disp(' ');
      end

    case 'gloptipoly3'
      conf.gloptipoly3_enabled = logical(exist('gloptipolyversion','file'));
      if (~conf.gloptipoly3_enabled)
        conf.gloptipoly3_enabled = pod_pkg_config('gloptipoly3');
      end

      if ~conf.gloptipoly3_enabled && nargout<1
        disp(' ');
        disp(' Gloptipoly3 not found.');
        disp(' ');
      end

    case 'cplex'
      conf.cplex_enabled = logical(exist('cplexlp','file'));
      if ~conf.cplex_enabled && nargout<1
        disp(' ');
        disp(' CPLEX not found.  CPLEX support will be disabled.  To re-enable, install CPLEX and add the matlab subdirectory to your matlab path, then rerun addpath_drake');
        disp(' ');
      end

    case 'yalmip'
      conf.yalmip_enabled = logical(exist('sdpvar','file'));
      if ~conf.yalmip_enabled && nargout<1
        disp(' ');
        disp(' YALMIP not found.  YALMIP support will be disabled.  To re-enable, install YALMIP and rerun addpath_drake.');
        disp(' ');
      end

    case 'rigidbodyconstraint_mex'
      conf.rigidbodyconstraint_mex_enabled = (exist('constructPtrRigidBodyConstraintmex','file')==3);
      if ~conf.rigidbodyconstraint_mex_enabled && nargout<1
        disp(' ');
        disp(' The RigidBodyManipulatorConstraint classes were not built (because some of the dependencies where missing when cmake was run)');
        disp(' ');
      end

    case 'bullet'
      conf.bullet_enabled = ~isempty(getCMakeParam('bullet'));
      if ~conf.bullet_enabled && nargout<1
        disp(' ');
        disp(' Bullet not found.  To resolve this you will have to rerun make (from the shell)');
        disp(' ');
      end

    case 'avl'
      if ~isfield(conf,'avl') || isempty(conf.avl)
        path_to_avl = getCMakeParam('avl');
        if isempty(path_to_avl) || strcmp(path_to_avl,'avl-NOTFOUND')
          if nargout<1
            disp(' ');
            disp(' AVL support is disabled.  To enable it, install AVL from here: http://web.mit.edu/drela/Public/web/avl/, then add it to the matlab path or set the path to the avl executable explicitly using editDrakeConfig(''avl'',path_to_avl_executable) and rerun make');
            disp(' ');
          end
          conf.avl = '';
        else
          conf.avl = path_to_avl;
        end
      end
      conf.avl_enabled = ~isempty(conf.avl);

    case 'xfoil'
      if ~isfield(conf,'xfoil') || isempty(conf.xfoil)
        path_to_xfoil = getCMakeParam('xfoil');
        if isempty(path_to_xfoil) || strcmp(path_to_xfoil,'xfoil-NOTFOUND')
          if nargout<1
            disp(' ');
            disp(' XFOIL support is disabled.  To enable it, install XFOIL from here: http://web.mit.edu/drela/Public/web/xfoil/, then add it to the matlab path or set the path to the xfoil executable explicitly using editDrakeConfig(''xfoil'',path_to_avl_executable) and rerun addpath_drake');
            disp(' ');
          end
          conf.xfoil = '';
        else
          conf.xfoil = path_to_xfoil;
        end
      end
      conf.xfoil_enabled = ~isempty(conf.xfoil);

    case 'fmincon'
      conf.fmincon_enabled = logical(exist('fmincon.m','file'));
      if(~conf.fmincon_enabled)
        if nargout<1
          disp(' ');
          disp(' fmincon support is disabled. To enable it, install MATLAB Optimization toolbox');
          disp(' ');
        end
      end

    case 'quadprog'
      conf.quadprog_enabled = logical(exist('quadprog.m','file'));
      if(~conf.quadprog_enabled)
        if nargout<1
          disp(' ');
          disp(' quadprog support is disabled. To enable it, install MATLAB Optimization toolbox');
          disp(' ');
      end
      end
      
    case 'lsqlin'
      conf.lsqlin_enabled = logical(exist('lsqlin.m','file'));
      if(~conf.lsqlin_enabled)
        if nargout<1
          disp(' ');
          disp(' lsqlin support is disabled. To enable it, install MATLAB Optimization toolbox');
          disp(' ');
        end
      end
<<<<<<< HEAD
      
    case 'nonlinearprogramsnoptmex'
      conf.nonlinearprogramsnoptmex_enabled = logical(exist('NonlinearProgramSnoptmex','file')==3);
      if(~conf.nonlinearprogramsnoptmex_enabled)
        if(nargout<1)
          disp(' ');
          disp(' NonlinearProgramSnoptmex is disabled. To enable it, compile NonlinearProgramSnoptmex.cpp with snopt');
          disp(' ');
        end
      end
=======

    case 'iris'
      conf.iris_enabled = logical(exist('+iris/inflate_region.m','file')); 
      if (~conf.iris_enabled)
        conf.iris_enabled = pod_pkg_config('iris');
      end
      if ~conf.iris_enabled && nargout<1
        disp(' ');
        disp(' iris (Iterative Regional Inflation by SDP) is disabled. To enable it, install the IRIS matlab package from here: https://github.com/rdeits/iris-distro and re-run addpath_drake.');
        disp(' ');
      end

    case 'mosek'
      conf.mosek_enabled = logical(exist('mosekopt', 'file'));
      if (~conf.mosek_enabled)
        conf.mosek_enabled = pod_pkg_config('mosek');
      end

      if (conf.mosek_enabled)
        % Check for license issues
        try
          mosekopt();
        catch ex;
          conf.mosek_enabled = false;
          disp(getReport(ex,'extended'));
        end
      end

      if ~conf.mosek_enabled && nargout<1
        disp(' ');
        disp(' Mosek not found or not working. Mosek support will be disabled.');
        disp(' Note that Mosek does provide free academic licenses')
        disp('    To enable, install Mosek and a license from');
        disp('    <a href="http://mosek.com/">http://mosek.com/</a> .');
        disp(' ');
      end

>>>>>>> fc15ebe1
    otherwise

      % todo: call ver(dep) here?
      % and/or addpath_dep?

      error(['Drake:UnknownDependency:',dep],['Don''t know how to add dependency: ', dep]);
  end

  ok = conf.(conf_var);
end

if (nargout<1 && ~ok)
  error(['Drake:MissingDependency:',dep],['Cannot find required dependency: ',dep]);
end

end

function success=pod_pkg_config(podname)
  success=false;
  cmd = ['addpath_',podname];
  if exist(cmd,'file')
    disp([' Calling ',cmd]);
    try
      eval(cmd);
      success=true;
    catch ex
      disp(getReport(ex,'extended'))
    end
  end

  if ~success && nargout<1
    disp(['Cannot find required pod ',podname]);
  end
end

function tf = verStringLessThan(a,b)
  % checks if the version string a is less than the version string b

  pa = getParts(a); pb = getParts(b);
  tf = pa(1)<pb(1) || pa(2)<pb(2) || pa(3)<pb(3);

  function parts = getParts(V)
    parts = sscanf(V, '%d.%d.%d')';
    if length(parts) < 3
      parts(3) = 0; % zero-fills to 3 elements
    end
  end
end

function [snopt_enabled,studentsnopt_enabled] = snoptEnabled()
% check if snopt exists, if it does, check if it is student version
snopt_val = logical(exist('snopt.m','file'));
if(snopt_val)
  snopt_path = which('snopt.m');
  snopt_readme=fileread([snopt_path(1:end-7),'README']);
  if(isempty(regexp(snopt_readme,'studentVersions','match')))
    snopt_val = 1;
  else
    snopt_val = 2;
  end
else
  snopt_val = 0;
end
if(snopt_val == 0)
  snopt_enabled = false;
  studentsnopt_enabled = false;
else
  snopt_enabled = snopt_val == 1;
  studentsnopt_enabled = snopt_val == 2;
end
end<|MERGE_RESOLUTION|>--- conflicted
+++ resolved
@@ -369,7 +369,6 @@
           disp(' ');
         end
       end
-<<<<<<< HEAD
       
     case 'nonlinearprogramsnoptmex'
       conf.nonlinearprogramsnoptmex_enabled = logical(exist('NonlinearProgramSnoptmex','file')==3);
@@ -380,7 +379,6 @@
           disp(' ');
         end
       end
-=======
 
     case 'iris'
       conf.iris_enabled = logical(exist('+iris/inflate_region.m','file')); 
@@ -418,7 +416,6 @@
         disp(' ');
       end
 
->>>>>>> fc15ebe1
     otherwise
 
       % todo: call ver(dep) here?
