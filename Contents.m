<<<<<<< HEAD
% MIT RobotLib
% Version 3.0.0 (2012a) 05-Feb-2011
=======
% Drake Toolbox 
% Version 4.0.0 (2019b) 21-July-2012
>>>>>>> e7beec7d
% 
% MIT Robot Locomotion Group
% Drake Main Directory
%
% 
% Sub-Directories
%   systems     - core dynamical systems functionality
%   util        - shared code used by multiple components
%   drivers     - interface code for sensors and actuators
%   examples    - dynamics and control examples for a number of model systems
%
% Scripts in this folder
%   configure   - Checks dependencies and sets up matlab path.
%   make        - Builds all mex files in the directory 
%   runAllTests - Recurses through the drake directories, running all test scripts <|MERGE_RESOLUTION|>--- conflicted
+++ resolved
@@ -1,10 +1,5 @@
-<<<<<<< HEAD
-% MIT RobotLib
-% Version 3.0.0 (2012a) 05-Feb-2011
-=======
 % Drake Toolbox 
 % Version 4.0.0 (2019b) 21-July-2012
->>>>>>> e7beec7d
 % 
 % MIT Robot Locomotion Group
 % Drake Main Directory
